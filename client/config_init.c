/*
 ******************************************************************************
 *
 * File:    config_init.c
 *
 * Author:  Damien Stuart
 *
 * Purpose: Command-line and config file processing for fwknop client.
 *
 * Copyright 2009-2010 Damien Stuart (dstuart@dstuart.org)
 *
 *  License (GNU Public License):
 *
 *  This program is free software; you can redistribute it and/or
 *  modify it under the terms of the GNU General Public License
 *  as published by the Free Software Foundation; either version 2
 *  of the License, or (at your option) any later version.
 *
 *  This program is distributed in the hope that it will be useful,
 *  but WITHOUT ANY WARRANTY; without even the implied warranty of
 *  MERCHANTABILITY or FITNESS FOR A PARTICULAR PURPOSE.  See the
 *  GNU General Public License for more details.
 *
 *  You should have received a copy of the GNU General Public License
 *  along with this program; if not, write to the Free Software
 *  Foundation, Inc., 59 Temple Place, Suite 330, Boston, MA  02111-1307
 *  USA
 *
 ******************************************************************************
 */

/* FIXME: Finish save capability.
 *        SPAC_ICMP_TYPE and ICMP_SPA_CODE are not stored in the stanza
 */

#include "fwknop_common.h"
#include "netinet_common.h"
#include "config_init.h"
#include "cmd_opts.h"
#include "utils.h"
#include <sys/stat.h>
#include <fcntl.h>

<<<<<<< HEAD
#define RC_PARAM_TEMPLATE           "%-24s    %s\n"             /*!< Template to define param = val in a rc file */
#define RC_SECTION_TEMPLATE         "[%s]\n"                    /*!< Template to define a section in a rc file */
#define FWKNOP_CLI_ARG_BM(x)        ((uint32_t)(1 << (x)))      /*!< Bitmask command line arg */
#define FWKNOPRC_OFLAGS             (O_WRONLY|O_CREAT|O_EXCL)   /*!< O_flags used to create an fwknoprc file with the open function */
#define FWKNOPRC_MODE               (S_IRUSR|S_IWUSR)           /*!< mode used to create an fwknoprc file with the open function */

enum
{
    FWKNOP_CLI_ARG_DIGEST_TYPE = 0,
    FWKNOP_CLI_ARG_SPA_SERVER_PROTO,
    FWKNOP_CLI_ARG_SPA_SERVER_PORT,
    FWKNOP_CLI_ARG_SPA_SOURCE_PORT,
    FWKNOP_CLI_ARG_FW_TIMEOUT,
    FWKNOP_CLI_ARG_ALLOW_IP,
    FWKNOP_CLI_ARG_TIME_OFFSET,
    FWKNOP_CLI_ARG_ENCRYPTION_MODE,
    FWKNOP_CLI_ARG_USE_GPG,
    FWKNOP_CLI_ARG_USE_GPG_AGENT,
    FWKNOP_CLI_ARG_GPG_RECIPIENT,
    FWKNOP_CLI_ARG_GPG_SIGNER,
    FWKNOP_CLI_ARG_GPG_HOMEDIR,
    FWKNOP_CLI_ARG_SPOOF_USER,
    FWKNOP_CLI_ARG_SPOOF_SOURCE_IP,
    FWKNOP_CLI_ARG_ACCESS,
    FWKNOP_CLI_ARG_SPA_SERVER,
    FWKNOP_CLI_ARG_RAND_PORT,
    FWKNOP_CLI_ARG_KEY_RIJNDAEL,
    FWKNOP_CLI_ARG_KEY_RIJNDAEL_BASE64,
    FWKNOP_CLI_ARG_KEY_HMAC_BASE64,
    FWKNOP_CLI_ARG_KEY_FILE,
    FWKNOP_CLI_ARG_NAT_ACCESS,
    FWKNOP_CLI_ARG_HTTP_USER_AGENT,
    FWKNOP_CLI_ARG_RESOLVE_URL,
    FWKNOP_CLI_ARG_NAT_LOCAL,
    FWKNOP_CLI_ARG_NAT_RAND_PORT,
    FWKNOP_CLI_ARG_NAT_PORT,
    FWKNOP_CLI_ARG_NB
} fwknop_cli_arg_t;

const char* fwknop_cli_key_tab[FWKNOP_CLI_ARG_NB] =
{
    "DIGEST_TYPE",
    "SPA_SERVER_PROTO",
    "SPA_SERVER_PORT",
    "SPA_SOURCE_PORT",
    "FW_TIMEOUT",
    "ALLOW_IP",
    "TIME_OFFSET",
    "ENCRYPTION_MODE",
    "USE_GPG",
    "USE_GPG_AGENT",
    "GPG_RECIPIENT",
    "GPG_SIGNER",
    "GPG_HOMEDIR",
    "SPOOF_USER",
    "SPOOF_SOURCE_IP",
    "ACCESS",
    "SPA_SERVER",
    "RAND_PORT",
    "KEY",
    "KEY_BASE64",
    "HMAC_KEY_BASE64",
    "KEY_FILE",
    "NAT_ACCESS",
    "HTTP_USER_AGENT",
    "RESOLVE_URL",
    "NAT_LOCAL",
    "NAT_RAND_PORT",
    "NAT_PORT"
};

/**
 * \brief Lookup a section in a line and fetch it.
 *
 * This function parses a NULL terminated string in order to find a section,
 * something like [mysection]. If it succeeds, the stanza is retrieved.
 *
 * \param line String containing a line from the rc file to check for a section
 * \param line_size size of the line buffer
 * \param rc_section String to store the section found
 * \param rc_section_size Size of the rc_section buffer
 *
 * \return 0 if a section was found, 1 otherwise
 */
static int
lookup_rc_section(const char* line, uint16_t line_size, char* rc_section, uint16_t rc_section_size)
{
    char    *ndx, *emark;
    char    buf[MAX_LINE_LEN];
    int     section_not_found = 1;

    if (line_size < sizeof(buf))
    {
        memset (buf, 0, sizeof(buf));
        strlcpy(buf, line, line_size);

        ndx = buf;

        while(isspace(*ndx))
            ndx++;

        if(*ndx == '[')
        {
            ndx++;
            emark = strchr(ndx, ']');
            if(emark != NULL)
            {
                *emark = '\0';
                memset(rc_section, 0, rc_section_size);
                strlcpy(rc_section, ndx, rc_section_size);
                section_not_found = 0;
            }
            else
            {
            }
        }
    }
    else
    {
    }

    return section_not_found;
}

/* Convert an encryption_mode string to its integer value.
*/
static int
enc_mode_strtoint(const char *enc_mode_str)
{
    if(strcasecmp(enc_mode_str, "cbc") == 0)
        return(FKO_ENC_MODE_CBC);
    else if(strcasecmp(enc_mode_str, "ecb") == 0)
        return(FKO_ENC_MODE_ECB);
    else if(strcasecmp(enc_mode_str, "cfb") == 0)
        return(FKO_ENC_MODE_CFB);
    else if(strcasecmp(enc_mode_str, "pcbc") == 0)
        return(-1); /* not supported yet */
    else if(strcasecmp(enc_mode_str, "ofb") == 0)
        return(FKO_ENC_MODE_OFB);
    else if(strcasecmp(enc_mode_str, "ctr") == 0)
        return(FKO_ENC_MODE_CTR);
    else
        return(-1);
}

/**
 * \brief Return an encryption mode string according to an enc_mode integer value
 *
 * This function checks if the encryption mode integer is valid, and write the
 * encryption mode string associated.
 *
 * \param enc_mode Encryption mode inetger value (FKO_ENC_MODE_CBC, FKO_ENC_MODE_ECB ...)
 * \param enc_mode_str Buffer to write the encryption mode string
 * \param enc_mode_size size of the encryption mode string buffer
 *
 * \return 1 if the encryption mode integer value is not supported, 0 otherwise
 */
static unsigned short
enc_mode_inttostr(unsigned int enc_mode, char* enc_mode_str, size_t enc_mode_size)
{
    unsigned short enc_mode_not_valid = 0;

    memset(enc_mode_str, 0, enc_mode_size);

    switch (enc_mode)
    {
        case FKO_ENC_MODE_CBC :
            strlcpy(enc_mode_str, "CBC", enc_mode_size);
            break;
        case FKO_ENC_MODE_ECB :
            strlcpy(enc_mode_str, "ECB", enc_mode_size);
            break;
        case FKO_ENC_MODE_CFB :
            strlcpy(enc_mode_str, "CFB", enc_mode_size);
            break;
        case FKO_ENC_MODE_OFB :
            strlcpy(enc_mode_str, "OFB", enc_mode_size);
            break;
        case FKO_ENC_MODE_CTR :
            strlcpy(enc_mode_str, "CTR", enc_mode_size);
            break;
        default:
            enc_mode_not_valid = 1;
            break;
    }

    return enc_mode_not_valid;
}

/* Convert a digest_type string to its integer value.
*/
static short
digest_strtoint(const char *dt_str)
{
    if(strcasecmp(dt_str, "md5") == 0)
        return(FKO_DIGEST_MD5);
    else if(strcasecmp(dt_str, "sha1") == 0)
        return(FKO_DIGEST_SHA1);
    else if(strcasecmp(dt_str, "sha256") == 0)
        return(FKO_DIGEST_SHA256);
    else if(strcasecmp(dt_str, "sha384") == 0)
        return(FKO_DIGEST_SHA384);
    else if(strcasecmp(dt_str, "sha512") == 0)
        return(FKO_DIGEST_SHA512);
    else
        return(-1);
}

/**
 * \brief Return a digest string according to a digest integer value
 *
 * This function checks the digest integer is valid, and write the digest
 * string associated.
 *
 * \param digest Digest inetger value (FKO_DIGEST_MD5, FKO_DIGEST_SHA1 ...)
 * \param digest_str Buffer to write the digest string
 * \param digest_size size of the digest string buffer
 *
 * \return 1 if the digest integer value is not supported, 0 otherwise
 */
static unsigned short
digest_inttostr(unsigned int digest, char* digest_str, size_t digest_size)
{
    unsigned short digest_not_valid = 0;

    memset(digest_str, 0, digest_size);

    switch (digest)
    {
        case FKO_DIGEST_MD5:
            strlcpy(digest_str, "MD5", digest_size);
            break;
        case FKO_DIGEST_SHA1:
            strlcpy(digest_str, "SHA1", digest_size);
            break;
        case FKO_DIGEST_SHA256:
            strlcpy(digest_str, "SHA256", digest_size);
            break;
        case FKO_DIGEST_SHA384:
            strlcpy(digest_str, "SHA384", digest_size);
            break;
        case FKO_DIGEST_SHA512:
            strlcpy(digest_str, "SHA512", digest_size);
            break;
        default:
            digest_not_valid = 1;
            break;
    }

    return digest_not_valid;
}

/* Convert a protocol string to its intger value.
=======
/* Convert a protocol string to its integer value.
>>>>>>> 1a39047b
*/
static int
proto_strtoint(const char *pr_str)
{
    if (strcasecmp(pr_str, "udpraw") == 0)
        return(FKO_PROTO_UDP_RAW);
    else if (strcasecmp(pr_str, "udp") == 0)
        return(FKO_PROTO_UDP);
    else if (strcasecmp(pr_str, "tcpraw") == 0)
        return(FKO_PROTO_TCP_RAW);
    else if (strcasecmp(pr_str, "tcp") == 0)
        return(FKO_PROTO_TCP);
    else if (strcasecmp(pr_str, "icmp") == 0)
        return(FKO_PROTO_ICMP);
    else if (strcasecmp(pr_str, "http") == 0)
        return(FKO_PROTO_HTTP);
    else
        return(-1);
}

/**
 * \brief Return a prototype string according to a prototype integer value
 *
 * This function checks the prototype integer is valid, and write the prototype
 * string associated.
 *
 * \param proto Prototype inetger value (UDP_RAW, UDP, TCPRAW...)
 * \param proto_str Buffer to write the prototype string
 * \param proto_size size of the prototype string buffer
 *
 * \return 1 if the digest integer value is not supported, 0 otherwise
 */
static int
proto_inttostr(unsigned int proto, char* pr_str, size_t pr_size)
{
    uint8_t proto_not_valid = 0;

    memset(pr_str, 0, pr_size);

    switch (proto)
    {
        case FKO_PROTO_UDP_RAW:
            strlcpy(pr_str, "UDPRAW", pr_size);
            break;
        case FKO_PROTO_UDP:
            strlcpy(pr_str, "UDP", pr_size);
            break;
        case FKO_PROTO_TCP_RAW:
            strlcpy(pr_str, "TCPRAW", pr_size);
            break;
        case FKO_PROTO_TCP:
            strlcpy(pr_str, "TCP", pr_size);
            break;
        case FKO_PROTO_ICMP:
            strlcpy(pr_str, "ICMP", pr_size);
            break;
        default:
            proto_not_valid = 1;
            break;
    }

    return proto_not_valid;
}

/* Parse any time offset from the command line
*/
static int
parse_time_offset(const char *offset_str)
{
    int i, j;
    int offset      = 0;
    int offset_type = TIME_OFFSET_SECONDS;
    int os_len      = strlen(offset_str);
    int is_err;

    char offset_digits[MAX_TIME_STR_LEN];

    j=0;
    for (i=0; i < os_len; i++) {
        if (isdigit(offset_str[i])) {
            offset_digits[j] = offset_str[i];
            j++;
            if(j >= MAX_TIME_STR_LEN)
            {
                fprintf(stderr, "Invalid time offset: %s", offset_str);
                exit(EXIT_FAILURE);
            }
        } else if (offset_str[i] == 'm' || offset_str[i] == 'M') {
            offset_type = TIME_OFFSET_MINUTES;
            break;
        } else if (offset_str[i] == 'h' || offset_str[i] == 'H') {
            offset_type = TIME_OFFSET_HOURS;
            break;
        } else if (offset_str[i] == 'd' || offset_str[i] == 'D') {
            offset_type = TIME_OFFSET_DAYS;
            break;
        }
    }

    offset_digits[j] = '\0';

    if (j < 1) {
        fprintf(stderr, "Invalid time offset: %s", offset_str);
        exit(EXIT_FAILURE);
    }

    offset = strtol_wrapper(offset_digits, 0, (2 << 15),
            EXIT_UPON_ERR, &is_err);

    /* Apply the offset_type value
    */
    offset *= offset_type;

    return offset;
}

static int
create_fwknoprc(const char *rcfile)
{
    FILE *rc = NULL;
    int   rcfile_fd = -1;

    fprintf(stdout, "[*] Creating initial rc file: %s.\n", rcfile);

    /* Try to create the initial rcfile with user read/write rights only.
     * If the rcfile already exists, an error is returned */
    rcfile_fd = open(rcfile, FWKNOPRC_OFLAGS ,FWKNOPRC_MODE);

    // If an error occured ...
    if (rcfile_fd == -1) {
            fprintf(stderr, "Unable to create initial rc file: %s: %s\n",
                rcfile, strerror(errno));
            return(-1);
    }

    // Free the rcfile descriptor
    close(rcfile_fd);

    if ((rc = fopen(rcfile, "w")) == NULL)
    {
        fprintf(stderr, "Unable to write default setup to rcfile: %s: %s\n",
            rcfile, strerror(errno));
        return(-1);
    }

    fprintf(rc,
        "# .fwknoprc\n"
        "##############################################################################\n"
        "#\n"
        "# Firewall Knock Operator (fwknop) client rc file.\n"
        "#\n"
        "# This file contains user-specific fwknop client configuration default\n"
        "# and named parameter sets for specific invocations of the fwknop client.\n"
        "#\n"
        "# Each section (or stanza) is identified and started by a line in this\n"
        "# file that contains a single identifier surrounded by square brackets.\n"
        "#\n"
        "# The parameters within the stanza typicaly match corresponding client \n"
        "# command-line parameters.\n"
        "#\n"
        "# The first one should always be `[default]' as it defines the global\n"
        "# default settings for the user. These override the program defaults\n"
        "# for these parameter.  If a named stanza is used, its entries will\n"
        "# override any of the default.  Command-line options will trump them\n"
        "# all.\n"
        "#\n"
        "# Subsequent stanzas will have only the overriding and destination\n"
        "# specific parameters.\n"
        "#\n"
        "# Lines starting with `#' and empty lines are ignored.\n"
        "#\n"
        "# See the fwknop.8 man page for a complete list of valid parameters\n"
        "# and their values.\n"
        "#\n"
        "##############################################################################\n"
        "#\n"
        "# We start with the 'default' stanza.  Uncomment and edit for your\n"
        "# preferences.  The client will use its build-in default for those items\n"
        "# that are commented out.\n"
        "#\n"
        "[default]\n"
        "\n"
        "#DIGEST_TYPE         sha256\n"
        "#FW_TIMEOUT          30\n"
        "#SPA_SERVER_PORT     62201\n"
        "#SPA_SERVER_PROTO    udp\n"
        "#ALLOW_IP            <ip addr>\n"
        "#SPOOF_USER          <username>\n"
        "#SPOOF_SOURCE_IP     <IPaddr>\n"
        "#TIME_OFFSET         0\n"
        "#USE_GPG             N\n"
        "#GPG_HOMEDIR         /path/to/.gnupg\n"
        "#GPG_SIGNER          <signer ID>\n"
        "#GPG_RECIPIENT       <recipient ID>\n"
        "\n"
        "# User-provided named stanzas:\n"
        "\n"
        "# Example for a destination server of 192.168.1.20 to open access to \n"
        "# SSH for an IP that is resolved externally, and one with a NAT request\n"
        "# for a specific source IP that maps port 8088 on the server\n"
        "# to port 88 on 192.168.1.55 with timeout.\n"
        "#\n"
        "#[myssh]\n"
        "#SPA_SERVER          192.168.1.20\n"
        "#ACCESS              tcp/22\n"
        "#ALLOW_IP            resolve\n"
        "#\n"
        "#[mynatreq]\n"
        "#SPA_SERVER          192.168.1.20\n"
        "#ACCESS              tcp/8088\n"
        "#ALLOW_IP            10.21.2.6\n"
        "#NAT_ACCESS          192.168.1.55,88\n"
        "#CLIENT_TIMEOUT      60\n"
        "#\n"
        "\n"
        "###EOF###\n"
    );

    fclose(rc);

    return(0);
}

static int
parse_rc_param(fko_cli_options_t *options, const char *var, char * val)
{
    int     tmpint, is_err;

    /* Digest Type */
    if(CONF_VAR_IS(var, "DIGEST_TYPE"))
    {
        tmpint = digest_strtoint(val);
        if(tmpint < 0)
            return(-1);
        else
            options->digest_type = tmpint;
    }
    /* Server protocol */
    else if(CONF_VAR_IS(var, "SPA_SERVER_PROTO"))
    {
        tmpint = proto_strtoint(val);
        if(tmpint < 0)
            return(-1);
        else
            options->spa_proto = tmpint;
    }
    /* Server port */
    else if(CONF_VAR_IS(var, "SPA_SERVER_PORT"))
    {
        tmpint = strtol_wrapper(val, 0, MAX_PORT, NO_EXIT_UPON_ERR, &is_err);
        if(is_err == FKO_SUCCESS)
            options->spa_dst_port = tmpint;
        else
            return(-1);
    }
    /* Source port */
    else if(CONF_VAR_IS(var, "SPA_SOURCE_PORT"))
    {
        tmpint = strtol_wrapper(val, 0, MAX_PORT, NO_EXIT_UPON_ERR, &is_err);
        if(is_err == FKO_SUCCESS)
            options->spa_src_port = tmpint;
        else
            return(-1);
    }
    /* Firewall rule timeout */
    else if(CONF_VAR_IS(var, "FW_TIMEOUT"))
    {
        tmpint = strtol_wrapper(val, 0, (2 << 15), NO_EXIT_UPON_ERR, &is_err);
        if(is_err == FKO_SUCCESS)
            options->fw_timeout = tmpint;
        else
            return(-1);

    }
    /* Allow IP */
    else if(CONF_VAR_IS(var, "ALLOW_IP"))
    {
        /* In case this was set previously
        */
        options->resolve_ip_http = 0;

        /* use source, resolve, or an actual IP
        */
        if(strcasecmp(val, "source") == 0)
            strlcpy(options->allow_ip_str, "0.0.0.0", 8);
        else if(strcasecmp(val, "resolve") == 0)
            options->resolve_ip_http = 1;
        else /* Assume IP address */
            strlcpy(options->allow_ip_str, val, MAX_IPV4_STR_LEN);
    }
    /* Time Offset */
    else if(CONF_VAR_IS(var, "TIME_OFFSET"))
    {
        if(val[0] == '-')
        {
            val++;
            options->time_offset_minus = parse_time_offset(val);
        }
        else
            options->time_offset_plus = parse_time_offset(val);
    }
    /* symmetric encryption mode */
    else if(CONF_VAR_IS(var, "ENCRYPTION_MODE"))
    {
        tmpint = enc_mode_strtoint(val);
        if(tmpint < 0)
            return(-1);
        else
            options->encryption_mode = tmpint;
    }
    /* Use GPG ? */
    else if(CONF_VAR_IS(var, "USE_GPG"))
    {
        if(val[0] == 'y' || val[0] == 'Y')
            options->use_gpg = 1;
    }
    /* Use GPG Agent ? */
    else if(CONF_VAR_IS(var, "USE_GPG_AGENT"))
    {
        if(val[0] == 'y' || val[0] == 'Y')
            options->use_gpg_agent = 1;
    }
    /* GPG Recipient */
    else if(CONF_VAR_IS(var, "GPG_RECIPIENT"))
    {
        strlcpy(options->gpg_recipient_key, val, MAX_GPG_KEY_ID);
    }
    /* GPG Signer */
    else if(CONF_VAR_IS(var, "GPG_SIGNER"))
    {
        strlcpy(options->gpg_signer_key, val, MAX_GPG_KEY_ID);
    }
    /* GPG Homedir */
    else if(CONF_VAR_IS(var, "GPG_HOMEDIR"))
    {
        strlcpy(options->gpg_home_dir, val, MAX_PATH_LEN);
    }
    /* Spoof User */
    else if(CONF_VAR_IS(var, "SPOOF_USER"))
    {
        strlcpy(options->spoof_user, val, MAX_USERNAME_LEN);
    }
    /* Spoof Source IP */
    else if(CONF_VAR_IS(var, "SPOOF_SOURCE_IP"))
    {
        strlcpy(options->spoof_ip_src_str, val, MAX_IPV4_STR_LEN);
    }
    /* ACCESS request */
    else if(CONF_VAR_IS(var, "ACCESS"))
    {
        strlcpy(options->access_str, val, MAX_LINE_LEN);
    }
    /* SPA Server (destination) */
    else if(CONF_VAR_IS(var, "SPA_SERVER"))
    {
        strlcpy(options->spa_server_str, val, MAX_SERVER_STR_LEN);
    }
    /* Rand port ? */
    else if(CONF_VAR_IS(var, "RAND_PORT"))
    {
        if(val[0] == 'y' || val[0] == 'Y')
            options->rand_port = 1;
    }
    /* Rijndael key */
    else if(CONF_VAR_IS(var, "KEY"))
    {
        strlcpy(options->key, val, MAX_KEY_LEN);
        options->have_key = 1;
    }
    /* Rijndael key (base-64 encoded) */
    else if(CONF_VAR_IS(var, "KEY_BASE64"))
    {
        if (! is_base64((unsigned char *) val, strlen(val)))
        {
            fprintf(stderr,
                "KEY_BASE64 argument '%s' doesn't look like base64-encoded data.\n",
                val);
            return(-1);
        }
        strlcpy(options->key_base64, val, MAX_KEY_LEN);
        options->have_base64_key = 1;
    }
    /* HMAC digest type */
    else if(CONF_VAR_IS(var, "HMAC_DIGEST_TYPE"))
    {
        tmpint = hmac_digest_strtoint(val);
        if(tmpint < 0)
        {
            fprintf(stderr,
                "HMAC_DIGEST_TYPE argument '%s' must be one of {md5,sha1,sha256,sha384,sha512}\n",
                val);
            return(-1);
        }
        else
        {
            options->hmac_type = tmpint;
        }
    }
    /* HMAC key */
    else if(CONF_VAR_IS(var, "HMAC_KEY_BASE64"))
    {
        if (! is_base64((unsigned char *) val, strlen(val)))
        {
            fprintf(stderr,
                "HMAC_KEY_BASE64 argument '%s' doesn't look like base64-encoded data.\n",
                val);
            return(-1);
        }
        strlcpy(options->hmac_key_base64, val, MAX_KEY_LEN);
        options->have_hmac_base64_key = 1;
    }

    /* Key file */
    else if(CONF_VAR_IS(var, "KEY_FILE"))
    {
        strlcpy(options->get_key_file, val, MAX_PATH_LEN);
    }
    /* NAT Access Request */
    else if(CONF_VAR_IS(var, "NAT_ACCESS"))
    {
        strlcpy(options->nat_access_str, val, MAX_PATH_LEN);
    }
    /* HTTP User Agent */
    else if(CONF_VAR_IS(var, "HTTP_USER_AGENT"))
    {
        strlcpy(options->http_user_agent, val, HTTP_MAX_USER_AGENT_LEN);
    }
    /* Resolve URL */
    else if(CONF_VAR_IS(var, "RESOLVE_URL"))
    {
        if(options->resolve_url != NULL)
            free(options->resolve_url);
        tmpint = strlen(val)+1;
        options->resolve_url = malloc(tmpint);
        if(options->resolve_url == NULL)
        {
            fprintf(stderr, "Memory allocation error for resolve URL.\n");
            exit(EXIT_FAILURE);
        }
        strlcpy(options->resolve_url, val, tmpint);
    }
    /* NAT Local ? */
    else if(CONF_VAR_IS(var, "NAT_LOCAL"))
    {
        if(val[0] == 'y' || val[0] == 'Y')
            options->nat_local = 1;
    }
    /* NAT rand port ? */
    else if(CONF_VAR_IS(var, "NAT_RAND_PORT"))
    {
        if(val[0] == 'y' || val[0] == 'Y')
            options->nat_rand_port = 1;
    }
    /* NAT port */
    else if(CONF_VAR_IS(var, "NAT_PORT"))
    {
        tmpint = strtol_wrapper(val, 0, MAX_PORT, NO_EXIT_UPON_ERR, &is_err);
        if(is_err == FKO_SUCCESS)
            options->nat_port = tmpint;
        else
            return(-1);
    }

    return(0);
}

/**
 * \brief Write a cli parameter to a file handle
 *
 * This function writes into a file handle a command line parameter
 *
 * \param fhandle File handle to write the new parameter to
 * \param arg_ndx Argument index
 * \param options FKO command line option structure
 */
static void
add_rc_param(FILE* fhandle, uint16_t arg_ndx, fko_cli_options_t *options)
{
    char    val[MAX_LINE_LEN]  = {0};

    if (arg_ndx >= FWKNOP_CLI_ARG_NB)
        return;

    if (fhandle == NULL)
        return;

    /* Zero the val buffer */
    memset(val, 0, sizeof(val));

    /* Selecty the argument to add and store its string value into val */
    switch (arg_ndx)
    {
        case FWKNOP_CLI_ARG_DIGEST_TYPE :
            digest_inttostr(options->digest_type, val, sizeof(val));
            break;
        case FWKNOP_CLI_ARG_SPA_SERVER_PROTO :
            proto_inttostr(options->spa_proto, val, sizeof(val));
            break;
        case FWKNOP_CLI_ARG_SPA_SERVER_PORT :
            strlcpy(val, options->spa_server_str, sizeof(val));
            break;
        case FWKNOP_CLI_ARG_SPA_SOURCE_PORT :
            snprintf(val, sizeof(val)-1, "%d", options->spa_src_port);
            break;
        case FWKNOP_CLI_ARG_FW_TIMEOUT :
            snprintf(val, sizeof(val)-1, "%d", options->fw_timeout);
            break;
        case FWKNOP_CLI_ARG_ALLOW_IP :
            strlcpy(val, options->allow_ip_str, sizeof(val));
            break;
        case FWKNOP_CLI_ARG_TIME_OFFSET :
            if (options->time_offset_minus != 0)
                snprintf(val, sizeof(val)-1, "%d", options->time_offset_minus);
            else if (options->time_offset_plus != 0)
                snprintf(val, sizeof(val)-1, "%d", options->time_offset_minus);
            else
            {
            }
            break;
        case FWKNOP_CLI_ARG_ENCRYPTION_MODE :
            enc_mode_inttostr(options->encryption_mode, val, sizeof(val));
            break;
        case FWKNOP_CLI_ARG_USE_GPG :
            if (options->use_gpg == 0)
                strlcpy(val, "N", sizeof(val));
            else
                strlcpy(val, "Y", sizeof(val));
            break;
        case FWKNOP_CLI_ARG_USE_GPG_AGENT :
            if (options->use_gpg_agent == 0)
                strlcpy(val, "N", sizeof(val));
            else
                strlcpy(val, "Y", sizeof(val));
            break;
        case FWKNOP_CLI_ARG_GPG_RECIPIENT :
            strlcpy(val, options->gpg_recipient_key, sizeof(val));
            break;
        case FWKNOP_CLI_ARG_GPG_SIGNER :
            strlcpy(val, options->gpg_signer_key, sizeof(val));
            break;
        case FWKNOP_CLI_ARG_GPG_HOMEDIR :
            strlcpy(val, options->gpg_home_dir, sizeof(val));
            break;
        case FWKNOP_CLI_ARG_SPOOF_USER :
            strlcpy(val, options->spoof_user, sizeof(val));
            break;
        case FWKNOP_CLI_ARG_SPOOF_SOURCE_IP :
            strlcpy(val, options->spoof_ip_src_str, sizeof(val));
            break;
        case FWKNOP_CLI_ARG_ACCESS :
            strlcpy(val, options->access_str, sizeof(val));
            break;
        case FWKNOP_CLI_ARG_SPA_SERVER :
            strlcpy(val, options->spa_server_str, sizeof(val));
            break;
        case FWKNOP_CLI_ARG_RAND_PORT :
            snprintf(val, sizeof(val)-1, "%d", options->rand_port);
            break;
        case FWKNOP_CLI_ARG_KEY_FILE :
            strlcpy(val, options->get_key_file, sizeof(val));
            break;
        case FWKNOP_CLI_ARG_KEY_RIJNDAEL:
            strlcpy(val, options->key, sizeof(val));
            break;
        case FWKNOP_CLI_ARG_KEY_RIJNDAEL_BASE64:
            strlcpy(val, options->key_base64, sizeof(val));
            break;
        case FWKNOP_CLI_ARG_KEY_HMAC_BASE64:
            strlcpy(val, options->hmac_key_base64, sizeof(val));
            break;
        case FWKNOP_CLI_ARG_NAT_ACCESS :
            strlcpy(val, options->nat_access_str, sizeof(val));
            break;
        case FWKNOP_CLI_ARG_HTTP_USER_AGENT :
            strlcpy(val, options->http_user_agent, sizeof(val));
            break;
        case FWKNOP_CLI_ARG_RESOLVE_URL :
            if (options->resolve_url != NULL)
                strlcpy(val, options->resolve_url, sizeof(val));
            else
            {
            }
            break;
        case FWKNOP_CLI_ARG_NAT_LOCAL :
            snprintf(val, sizeof(val)-1, "%d", options->nat_local);
            break;
        case FWKNOP_CLI_ARG_NAT_RAND_PORT :
            snprintf(val, sizeof(val)-1, "%d", options->nat_rand_port);
            break;
        case FWKNOP_CLI_ARG_NAT_PORT :
            snprintf(val, sizeof(val)-1, "%d", options->nat_port);
            break;
        default:
            fprintf(stderr, "Warning from add_rc_param() : Bad command line argument %u", arg_ndx);
            return;
    }

    if(options->verbose > 3)
        fprintf(stderr, "Updating param (%u) %s to %s\n",
                arg_ndx, fwknop_cli_key_tab[arg_ndx], val);

    fprintf(fhandle, RC_PARAM_TEMPLATE, fwknop_cli_key_tab[arg_ndx], val);
}

/* Process (create if necessary) the users ~/.fwknoprc file.
*/
static void
process_rc(fko_cli_options_t *options)
{
    FILE    *rc;
    int     line_num = 0, do_exit = 0;
    int     rcf_offset;
    char    line[MAX_LINE_LEN];
    char    rcfile[MAX_PATH_LEN];
    char    curr_stanza[MAX_LINE_LEN] = {0};
    char    var[MAX_LINE_LEN]  = {0};
    char    val[MAX_LINE_LEN]  = {0};

    char    *ndx, *emark, *homedir;

    memset(rcfile, 0x0, MAX_PATH_LEN);

    if(options->rc_file[0] == 0x0)
    {
#ifdef WIN32
        homedir = getenv("USERPROFILE");
#else
        homedir = getenv("HOME");
#endif

        if(homedir == NULL)
        {
            fprintf(stderr, "Warning: Unable to determine HOME directory.\n"
                " No .fwknoprc file processed.\n");
            return;
        }

        strlcpy(rcfile, homedir, MAX_PATH_LEN);

        rcf_offset = strlen(rcfile);

        /* Sanity check the path to .fwknoprc.
         * The preceeding path plus the path separator and '.fwknoprc' = 11
         * cannot exceed MAX_PATH_LEN.
        */
        if(rcf_offset > (MAX_PATH_LEN - 11))
        {
            fprintf(stderr, "Warning: Path to .fwknoprc file is too long.\n"
                " No .fwknoprc file processed.\n");
            return;
        }

        rcfile[rcf_offset] = PATH_SEP;
        strlcat(rcfile, ".fwknoprc", MAX_PATH_LEN);
    }
    else
    {
        strlcpy(rcfile, options->rc_file, MAX_PATH_LEN);
    }

    /* Check rc file permissions - if anything other than user read/write,
     * then throw a warning.  This change was made to help ensure that the
     * client consumes a proper rc file with strict permissions set (thanks
     * to Fernando Arnaboldi from IOActive for pointing this out).
    */
    verify_file_perms_ownership(rcfile);

    /* Open the rc file for reading, if it does not exist, then create
     * an initial .fwknoprc file with defaults and go on.
    */
    if ((rc = fopen(rcfile, "r")) == NULL)
    {
        if(errno == ENOENT)
        {
            if(create_fwknoprc(rcfile) != 0)
                return;
        }
        else
            fprintf(stderr, "Unable to open rc file: %s: %s\n",
                rcfile, strerror(errno));

        return;
    }

    /* Read in and parse the rc file parameters.
    */
    while ((fgets(line, MAX_LINE_LEN, rc)) != NULL)
    {
        line_num++;
        line[MAX_LINE_LEN-1] = '\0';

        ndx = line;

        /* Skip any leading whitespace.
        */
        while(isspace(*ndx))
            ndx++;

        /* Get past comments and empty lines (note: we only look at the
         * first character.
        */
        if(IS_EMPTY_LINE(line[0]))
            continue;

        if(*ndx == '[')
        {
            ndx++;
            emark = strchr(ndx, ']');
            if(emark == NULL)
            {
                fprintf(stderr, "Unterminated stanza line: '%s'.  Skipping.\n",
                    line);
                continue;
            }

            *emark = '\0';

            strlcpy(curr_stanza, ndx, MAX_LINE_LEN);

            if(options->verbose > 3)
                fprintf(stderr,
                    "RC FILE: %s, LINE: %s\tSTANZA: %s:\n",
                    rcfile, line, curr_stanza
                );

            continue;
        }

        if(sscanf(line, "%s %[^ ;\t\n\r#]", var, val) != 2)
        {
            fprintf(stderr,
                "*Invalid entry in %s at line %i.\n - '%s'",
                rcfile, line_num, line
            );
            continue;
        }

        /* Remove any colon that may be on the end of the var
        */
        if((ndx = strrchr(var, ':')) != NULL)
            *ndx = '\0';

        /* Even though sscanf should automatically add a terminating
         * NULL byte, an assumption is made that the input arrays are
         * big enough, so we'll force a terminating NULL byte regardless
        */
        var[MAX_LINE_LEN-1] = 0x0;
        val[MAX_LINE_LEN-1] = 0x0;

        if(options->verbose > 3)
            fprintf(stderr,
                "RC FILE: %s, LINE: %s\tVar: %s, Val: '%s'\n",
                rcfile, line, var, val
            );

        /* We do not proceed with parsing until we know we are in
         * a stanza.
        */
        if(strlen(curr_stanza) < 1)
            continue;

        /* Process the values. We assume we will see the default stanza
         * first, then if a named-stanza is specified, we process its
         * entries as well.
        */
        if(strcasecmp(curr_stanza, "default") == 0)
        {
            if(parse_rc_param(options, var, val) < 0)
            {
                fprintf(stderr, "Parameter error in %s, line %i: var=%s, val=%s\n",
                    rcfile, line_num, var, val);
                do_exit = 1;
            }
        }
        else if(options->use_rc_stanza[0] != '\0'
          && strncasecmp(curr_stanza, options->use_rc_stanza, MAX_LINE_LEN)==0)
        {
            options->got_named_stanza = 1;
            if(parse_rc_param(options, var, val) < 0)
            {
                fprintf(stderr,
                    "Parameter error in %s, stanza: %s, line %i: var=%s, val=%s\n",
                    rcfile, curr_stanza, line_num, var, val);
                do_exit = 1;
            }
        }

    } /* end while fgets rc */
    fclose(rc);

    if(do_exit)
        exit(EXIT_FAILURE);
}

/**
 * \brief Update the user rc file with the new parameters for a selected stanza.
 *
 * This function writes the new configuration in a temporary file and renames it
 * as the new rc file afterwards. All of the previous parameters for the
 * selected stanza are removed and replaced by the arguments from the command
 * line.
 *
 * \param options structure containing all of the fko settings
 * \param args_bitmask command line argument bitmask
 */
static void
update_rc(fko_cli_options_t *options, uint32_t args_bitmask)
{
    FILE        *rc;
    FILE        *rc_update;
    int         rcf_offset;
    int         stanza_found = 0;
    int         stanza_updated = 0;
    char        line[MAX_LINE_LEN];
    char        rcfile[MAX_PATH_LEN];
    char        rcfile_update[MAX_PATH_LEN];
    char        curr_stanza[MAX_LINE_LEN] = {0};
    char        *homedir;
    uint16_t    arg_ndx = 0;
    int         rcfile_fd = -1;

#ifdef WIN32
    homedir = getenv("USERPROFILE");
#else
    homedir = getenv("HOME");
#endif

    if(homedir == NULL)
    {
        fprintf(stderr, "update_rc() : Unable to determine HOME directory.\n"
            " No .fwknoprc file processed.\n");
        return;
    }

    memset(rcfile, 0, MAX_PATH_LEN);
    memset(rcfile_update, 0, MAX_PATH_LEN);

    strlcpy(rcfile, homedir, MAX_PATH_LEN);

    rcf_offset = strlen(rcfile);

    /* Sanity check the path to .fwknoprc.
     * The preceeding path plus the path separator and '.fwknoprc' = 11
     * cannot exceed MAX_PATH_LEN.
    */
    if(rcf_offset > (MAX_PATH_LEN - 11))
    {
        fprintf(stderr, "update_rc() : Path to .fwknoprc file is too long.\n"
            " No .fwknoprc file processed.\n");
        return;
    }

    rcfile[rcf_offset] = PATH_SEP;
    strlcat(rcfile, ".fwknoprc", MAX_PATH_LEN);

    strlcpy(rcfile_update, rcfile, MAX_PATH_LEN);
    strlcat(rcfile_update, ".updated", MAX_PATH_LEN);

    /* Create a new temporary rc file */
    rcfile_fd = open(rcfile_update, FWKNOPRC_OFLAGS, FWKNOPRC_MODE);
    if (rcfile_fd == -1)
    {
            fprintf(stderr, "update_rc() : Unable to create temporary rc file: %s: %s\n",
                rcfile_update, strerror(errno));
            return;
    }
    close(rcfile_fd);

    /* Open the current rcfile and a temporary one respectively in read and
     * write mode */
    if ((rc = fopen(rcfile, "r")) == NULL)
    {
        fprintf(stderr, "update_rc() : Unable to open rc file: %s: %s\n",
            rcfile, strerror(errno));
        return;
    }

    if ((rc_update = fopen(rcfile_update, "w")) == NULL)
    {
        fprintf(stderr, "update_rc() : Unable to open rc file: %s: %s\n",
            rcfile_update, strerror(errno));
    }

    /* Go though the file line by line */
    stanza_found = 0;
    while ((fgets(line, MAX_LINE_LEN, rc)) != NULL)
    {
        line[MAX_LINE_LEN-1] = '\0';

        /* If we find a section... */
        if(lookup_rc_section(line, strlen(line), curr_stanza, sizeof(curr_stanza)) == 0)
        {
            /* and this is the one we are looking for, we add the new settings */
            if (strncasecmp(curr_stanza, options->use_rc_stanza, MAX_LINE_LEN)==0)
            {
                stanza_found = 1;
                fprintf(rc_update, RC_SECTION_TEMPLATE, curr_stanza);

                if(options->verbose > 3)
                    fprintf(stderr, "Updating %s stanza\n", curr_stanza);

                for (arg_ndx=0 ; arg_ndx<FWKNOP_CLI_ARG_NB ; arg_ndx++)
                {
                    if (FWKNOP_CLI_ARG_BM(arg_ndx) & args_bitmask)
                        add_rc_param(rc_update, arg_ndx, options);
                }

                stanza_updated = 1;

                continue;
            }
            /* otherwise we disable the stanza since it is another section */
            else
              stanza_found = 0;
        }

        /* For the current section we do not add previous settings until we
         * find an empty line*/
        if (stanza_found)
        {
            if (!IS_EMPTY_LINE(line[0]))
                continue;
            else
                stanza_found = 0;
        }

        /* Add the line to the new rcfile */
        fprintf(rc_update, "%s", line);
    }

    /* If the stanza has not been found, we append the settings to the file,
     * othewise we already updated it earlier. */
    if (stanza_updated == 0)
    {
        fprintf(rc_update, "[%s]\n", options->use_rc_stanza);

        if(options->verbose > 3)
            fprintf(stderr, "Updating %s stanza\n", curr_stanza);

        for (arg_ndx=0 ; arg_ndx<FWKNOP_CLI_ARG_NB ; arg_ndx++)
        {
            if (FWKNOP_CLI_ARG_BM(arg_ndx) & args_bitmask)
                add_rc_param(rc_update, arg_ndx, options);
        }
    }

    /* Close file handles */
    fclose(rc);
    fclose(rc_update);

    /* Renamed the temporary file as the new rc file */
    if (remove(rcfile) != 0)
    {
        fprintf(stderr, "update_rc() : Unable to remove %s to %s : %s\n",
            rcfile_update, rcfile, strerror(errno));
    }

    if (rename(rcfile_update, rcfile) != 0)
    {
        fprintf(stderr, "update_rc() : Unable to rename %s to %s\n",
            rcfile_update, rcfile);
    }
}

/* Sanity and bounds checks for the various options.
*/
static void
validate_options(fko_cli_options_t *options)
{
    /* Gotta have a Destination unless we are just testing or getting the
     * the version, and must use one of [-s|-R|-a].
    */
    if(!options->test
        && !options->key_gen
        && !options->version
        && !options->show_last_command
        && !options->run_last_command)
    {
        if(options->use_rc_stanza[0] != 0x0 && options->got_named_stanza == 0)
        {
            fprintf(stderr, "Named configuration stanza: [%s] was not found.\n",
                options->use_rc_stanza);

            exit(EXIT_FAILURE);
        }

        if (options->spa_server_str[0] == 0x0)
        {
            fprintf(stderr,
                "Must use --destination unless --test mode is used\n");
            exit(EXIT_FAILURE);
        }

        if (options->resolve_url != NULL)
            options->resolve_ip_http = 1;

        if (!options->resolve_ip_http && options->allow_ip_str[0] == 0x0)
        {
            fprintf(stderr,
                "Must use one of [-s|-R|-a] to specify IP for SPA access.\n");
            exit(EXIT_FAILURE);
        }
    }

    if(options->resolve_ip_http || options->spa_proto == FKO_PROTO_HTTP)
        if (options->http_user_agent[0] == '\0')
            snprintf(options->http_user_agent, HTTP_MAX_USER_AGENT_LEN,
                "%s%s", "Fwknop/", MY_VERSION);

    if(options->http_proxy[0] != 0x0 && options->spa_proto != FKO_PROTO_HTTP)
    {
        fprintf(stderr,
            "Cannot set --http-proxy with a non-HTTP protocol.\n");
        exit(EXIT_FAILURE);
    }

    /* If we are using gpg, we must at least have the recipient set.
    */
    if(options->use_gpg)
    {
        if(options->gpg_recipient_key == NULL
            || strlen(options->gpg_recipient_key) == 0)
        {
            fprintf(stderr,
                "Must specify --gpg-recipient-key when GPG is used.\n");
            exit(EXIT_FAILURE);
        }
    }

    return;
}

/* Establish a few defaults such as UDP/62201 for sending the SPA
 * packet (can be changed with --server-proto/--server-port)
*/
static void
set_defaults(fko_cli_options_t *options)
{
    options->spa_proto    = FKO_DEFAULT_PROTO;
    options->spa_dst_port = FKO_DEFAULT_PORT;
    options->fw_timeout   = -1;

    options->key_len      = FKO_DEFAULT_KEY_LEN;
    options->hmac_key_len = FKO_DEFAULT_HMAC_KEY_LEN;
    options->hmac_type    = FKO_DEFAULT_HMAC_MODE;

    options->spa_icmp_type = ICMP_ECHOREPLY;  /* only used in '-P icmp' mode */
    options->spa_icmp_code = 0;               /* only used in '-P icmp' mode */

    return;
}

/* Initialize program configuration via config file and/or command-line
 * switches.
*/
void
config_init(fko_cli_options_t *options, int argc, char **argv)
{
    int         cmd_arg, index, is_err;
    uint32_t    cli_arg_bitmask = 0;
    char        user_input = 0;

    /* Zero out options and opts_track.
    */
    memset(options, 0x00, sizeof(fko_cli_options_t));

    /* Make sure a few reasonable defaults are set
    */
    set_defaults(options);

    /* First pass over cmd_line args to see if a named-stanza in the
     * rc file is used.
    */
    while ((cmd_arg = getopt_long(argc, argv,
            GETOPTS_OPTION_STRING, cmd_opts, &index)) != -1) {
        switch(cmd_arg) {
            case 'h':
                usage();
                exit(EXIT_SUCCESS);
            case 'n':
                options->no_save_args = 1;
                options->save_rc_stanza= 1;
                strlcpy(options->use_rc_stanza, optarg, MAX_LINE_LEN);
                break;
            case 'E':
                strlcpy(options->args_save_file, optarg, MAX_PATH_LEN);
                break;
            case RC_FILE_PATH:
                strlcpy(options->rc_file, optarg, MAX_PATH_LEN);
                break;
            case 'v':
                options->verbose++;
                break;
        }
    }

    /* First process the .fwknoprc file.
    */
    process_rc(options);

    /* Reset the options index so we can run through them again.
    */
    optind = 0;

    while ((cmd_arg = getopt_long(argc, argv,
            GETOPTS_OPTION_STRING, cmd_opts, &index)) != -1) {

        switch(cmd_arg) {
            case 'a':
                strlcpy(options->allow_ip_str, optarg, MAX_IPV4_STR_LEN);
                cli_arg_bitmask |= FWKNOP_CLI_ARG_BM(FWKNOP_CLI_ARG_ALLOW_IP);
                break;
            case 'A':
                strlcpy(options->access_str, optarg, MAX_LINE_LEN);
                cli_arg_bitmask |= FWKNOP_CLI_ARG_BM(FWKNOP_CLI_ARG_ACCESS);
                break;
            case 'b':
                options->save_packet_file_append = 1;
                break;
            case 'B':
                strlcpy(options->save_packet_file, optarg, MAX_PATH_LEN);
                break;
            case 'C':
                strlcpy(options->server_command, optarg, MAX_LINE_LEN);
                break;
            case 'D':
                strlcpy(options->spa_server_str, optarg, MAX_SERVER_STR_LEN);
                cli_arg_bitmask |= FWKNOP_CLI_ARG_BM(FWKNOP_CLI_ARG_SPA_SERVER);
                break;
            case 'E':
                strlcpy(options->args_save_file, optarg, MAX_PATH_LEN);
                break;
            case 'f':
                options->fw_timeout = strtol_wrapper(optarg, 0,
                        (2 << 16), NO_EXIT_UPON_ERR, &is_err);
                if(is_err != FKO_SUCCESS)
                {
                    fprintf(stderr, "--fw-timeout must be within [%d-%d]\n",
                            0, (2 << 16));
                    exit(EXIT_FAILURE);
                }
                cli_arg_bitmask |= FWKNOP_CLI_ARG_BM(FWKNOP_CLI_ARG_FW_TIMEOUT);
                break;
            case 'g':
            case GPG_ENCRYPTION:
                options->use_gpg = 1;
                cli_arg_bitmask |= FWKNOP_CLI_ARG_BM(FWKNOP_CLI_ARG_USE_GPG);
                break;
            case 'G':
                strlcpy(options->get_key_file, optarg, MAX_PATH_LEN);
                cli_arg_bitmask |= FWKNOP_CLI_ARG_BM(FWKNOP_CLI_ARG_KEY_FILE);
                break;
            case 'h':
                usage();
                exit(EXIT_SUCCESS);
            case 'H':
                options->spa_proto = FKO_PROTO_HTTP;
                strlcpy(options->http_proxy, optarg, MAX_PATH_LEN);
                break;
            case 'k':
                options->key_gen = 1;
                break;
            case 'K':
                options->key_gen = 1;
                strlcpy(options->key_gen_file, optarg, MAX_PATH_LEN);
                break;
<<<<<<< HEAD
            case KEY_RIJNDAEL:
                strlcpy(options->key, optarg, MAX_KEY_LEN);
                options->have_key = 1;
                cli_arg_bitmask |= FWKNOP_CLI_ARG_BM(FWKNOP_CLI_ARG_KEY_RIJNDAEL);
                break;
            case KEY_RIJNDAEL_BASE64:
                if (! is_base64((unsigned char *) optarg, strlen(optarg)))
                {
                    fprintf(stderr,
                        "Base64 encoded Rijndael argument '%s' doesn't look like base64-encoded data.\n",
                        optarg);
                    exit(EXIT_FAILURE);
                }
                strlcpy(options->key_base64, optarg, MAX_KEY_LEN);
                options->have_base64_key = 1;
                cli_arg_bitmask |= FWKNOP_CLI_ARG_BM(FWKNOP_CLI_ARG_KEY_RIJNDAEL_BASE64);
                break;
            case KEY_HMAC_BASE64:
                if (! is_base64((unsigned char *) optarg, strlen(optarg)))
                {
                    fprintf(stderr,
                        "Base64 encoded HMAC argument '%s' doesn't look like base64-encoded data.\n",
                        optarg);
                     exit(EXIT_FAILURE);
                }
                strlcpy(options->hmac_key_base64, optarg, MAX_KEY_LEN);
                options->have_hmac_base64_key = 1;
                cli_arg_bitmask |= FWKNOP_CLI_ARG_BM(FWKNOP_CLI_ARG_KEY_HMAC_BASE64);
=======
            case KEY_LEN:
                options->key_len = strtol_wrapper(optarg, 1,
                        MAX_KEY_LEN, NO_EXIT_UPON_ERR, &is_err);
                if(is_err != FKO_SUCCESS)
                {
                    fprintf(stderr, "Invalid key length '%s', must be in [%d-%d]\n",
                            optarg, 1, MAX_KEY_LEN);
                    exit(EXIT_FAILURE);
                }
                break;
            case HMAC_DIGEST_TYPE:
                if((options->hmac_type = hmac_digest_strtoint(optarg)) < 0)
                {
                    fprintf(stderr,
                        "* Invalid hmac digest type: %s, use {md5,sha1,sha256,sha384,sha512}\n",
                    optarg);
                    exit(EXIT_FAILURE);
                }
                break;
            case HMAC_KEY_LEN:
                options->hmac_key_len = strtol_wrapper(optarg, 1,
                        MAX_KEY_LEN, NO_EXIT_UPON_ERR, &is_err);
                if(is_err != FKO_SUCCESS)
                {
                    fprintf(stderr, "Invalid hmac key length '%s', must be in [%d-%d]\n",
                            optarg, 1, MAX_KEY_LEN);
                    exit(EXIT_FAILURE);
                }
>>>>>>> 1a39047b
                break;
            case SPA_ICMP_TYPE:
                options->spa_icmp_type = strtol_wrapper(optarg, 0,
                        MAX_ICMP_TYPE, NO_EXIT_UPON_ERR, &is_err);
                if(is_err != FKO_SUCCESS)
                {
                    fprintf(stderr, "Invalid icmp type '%s', must be in [%d-%d]\n",
                            optarg, 0, MAX_ICMP_TYPE);
                    exit(EXIT_FAILURE);
                }
                break;
            case SPA_ICMP_CODE:
                options->spa_icmp_code = strtol_wrapper(optarg, 0,
                        MAX_ICMP_CODE, NO_EXIT_UPON_ERR, &is_err);
                if(is_err != FKO_SUCCESS)
                {
                    fprintf(stderr, "Invalid icmp code '%s', must be in [%d-%d]\n",
                            optarg, 0, MAX_ICMP_CODE);
                    exit(EXIT_FAILURE);
                }
                break;
            case 'l':
                options->run_last_command = 1;
                break;
            case 'm':
            case FKO_DIGEST_NAME:
                if((options->digest_type = digest_strtoint(optarg)) < 0)
                {
                    fprintf(stderr,
                        "* Invalid digest type: %s, use {md5,sha1,sha256,sha384,sha512}\n",
                    optarg);
                    exit(EXIT_FAILURE);
                }
                cli_arg_bitmask |= FWKNOP_CLI_ARG_BM(FWKNOP_CLI_ARG_DIGEST_TYPE);
                break;
            case 'M':
            case ENCRYPTION_MODE:
                if((options->encryption_mode = enc_mode_strtoint(optarg)) < 0)
                {
                    fprintf(stderr,
                        "* Invalid encryption mode: %s, use {cbc,ecb}\n",
                    optarg);
                    exit(EXIT_FAILURE);
                }
                cli_arg_bitmask |= FWKNOP_CLI_ARG_BM(FWKNOP_CLI_ARG_ENCRYPTION_MODE);
                break;
            case NO_SAVE_ARGS:
                options->no_save_args = 1;
                break;
            case 'n':
                /* We already handled this earlier, so we do nothing here
                */
                break;
            case 'N':
                strlcpy(options->nat_access_str, optarg, MAX_LINE_LEN);
                cli_arg_bitmask |= FWKNOP_CLI_ARG_BM(FWKNOP_CLI_ARG_NAT_ACCESS);
                break;
            case 'p':
                options->spa_dst_port = strtol_wrapper(optarg, 0,
                        MAX_PORT, EXIT_UPON_ERR, &is_err);
                cli_arg_bitmask |= FWKNOP_CLI_ARG_BM(FWKNOP_CLI_ARG_SPA_SERVER_PORT);
                break;
            case 'P':
                if((options->spa_proto = proto_strtoint(optarg)) < 0)
                {
                    fprintf(stderr, "Unrecognized protocol: %s\n", optarg);
                    exit(EXIT_FAILURE);
                }
                cli_arg_bitmask |= FWKNOP_CLI_ARG_BM(FWKNOP_CLI_ARG_SPA_SERVER_PROTO);
                break;
            case 'Q':
                strlcpy(options->spoof_ip_src_str, optarg, MAX_IPV4_STR_LEN);
                cli_arg_bitmask |= FWKNOP_CLI_ARG_BM(FWKNOP_CLI_ARG_SPOOF_SOURCE_IP);
                break;
            case RC_FILE_PATH:
                strlcpy(options->rc_file, optarg, MAX_PATH_LEN);
                break;
            case 'r':
                options->rand_port = 1;
                cli_arg_bitmask |= FWKNOP_CLI_ARG_BM(FWKNOP_CLI_ARG_RAND_PORT);
                break;
            case 'R':
                options->resolve_ip_http = 1;
                break;
            case RESOLVE_URL:
                if(options->resolve_url != NULL)
                    free(options->resolve_url);
                options->resolve_url = malloc(strlen(optarg)+1);
                if(options->resolve_url == NULL)
                {
                    fprintf(stderr, "Memory allocation error for resolve URL.\n");
                    exit(EXIT_FAILURE);
                }
                strlcpy(options->resolve_url, optarg, strlen(optarg)+1);
                cli_arg_bitmask |= FWKNOP_CLI_ARG_BM(FWKNOP_CLI_ARG_RESOLVE_URL);
                break;
            case SHOW_LAST_ARGS:
                options->show_last_command = 1;
                break;
            case 's':
                strlcpy(options->allow_ip_str, "0.0.0.0", MAX_IPV4_STR_LEN);
                break;
            case 'S':
                options->spa_src_port = strtol_wrapper(optarg, 0,
                        MAX_PORT, EXIT_UPON_ERR, &is_err);
                cli_arg_bitmask |= FWKNOP_CLI_ARG_BM(FWKNOP_CLI_ARG_SPA_SOURCE_PORT);
                break;
            case 'T':
                options->test = 1;
                break;
            case 'u':
                strlcpy(options->http_user_agent, optarg, HTTP_MAX_USER_AGENT_LEN);
                cli_arg_bitmask |= FWKNOP_CLI_ARG_BM(FWKNOP_CLI_ARG_HTTP_USER_AGENT);
                break;
            case 'U':
                strlcpy(options->spoof_user, optarg, MAX_USERNAME_LEN);
                cli_arg_bitmask |= FWKNOP_CLI_ARG_BM(FWKNOP_CLI_ARG_SPOOF_USER);
                break;
            case 'v':
                /* Handled earlier.
                */
                break;
            case 'V':
                options->version = 1;
                break;
            case GPG_RECIP_KEY:
                options->use_gpg = 1;
                strlcpy(options->gpg_recipient_key, optarg, MAX_GPG_KEY_ID);
                cli_arg_bitmask |= FWKNOP_CLI_ARG_BM(FWKNOP_CLI_ARG_USE_GPG);
                cli_arg_bitmask |= FWKNOP_CLI_ARG_BM(FWKNOP_CLI_ARG_GPG_RECIPIENT);
                break;
            case GPG_SIGNER_KEY:
                options->use_gpg = 1;
                strlcpy(options->gpg_signer_key, optarg, MAX_GPG_KEY_ID);
                cli_arg_bitmask |= FWKNOP_CLI_ARG_BM(FWKNOP_CLI_ARG_USE_GPG);
                cli_arg_bitmask |= FWKNOP_CLI_ARG_BM(FWKNOP_CLI_ARG_GPG_SIGNER);
                break;
            case GPG_HOME_DIR:
                options->use_gpg = 1;
                strlcpy(options->gpg_home_dir, optarg, MAX_PATH_LEN);
                cli_arg_bitmask |= FWKNOP_CLI_ARG_BM(FWKNOP_CLI_ARG_USE_GPG);
                cli_arg_bitmask |= FWKNOP_CLI_ARG_BM(FWKNOP_CLI_ARG_GPG_HOMEDIR);
                break;
            case GPG_AGENT:
                options->use_gpg = 1;
                options->use_gpg_agent = 1;
                cli_arg_bitmask |= FWKNOP_CLI_ARG_BM(FWKNOP_CLI_ARG_USE_GPG);
                cli_arg_bitmask |= FWKNOP_CLI_ARG_BM(FWKNOP_CLI_ARG_USE_GPG_AGENT);
                break;
            case NAT_LOCAL:
                options->nat_local = 1;
                cli_arg_bitmask |= FWKNOP_CLI_ARG_BM(FWKNOP_CLI_ARG_NAT_LOCAL);
                break;
            case NAT_RAND_PORT:
                options->nat_rand_port = 1;
                cli_arg_bitmask |= FWKNOP_CLI_ARG_BM(FWKNOP_CLI_ARG_NAT_RAND_PORT);
                break;
            case NAT_PORT:
                options->nat_port = strtol_wrapper(optarg, 0,
                        MAX_PORT, EXIT_UPON_ERR, &is_err);
                cli_arg_bitmask |= FWKNOP_CLI_ARG_BM(FWKNOP_CLI_ARG_NAT_PORT);
                break;
            case TIME_OFFSET_PLUS:
                options->time_offset_plus = parse_time_offset(optarg);
                cli_arg_bitmask |= FWKNOP_CLI_ARG_BM(FWKNOP_CLI_ARG_TIME_OFFSET);
                break;
            case TIME_OFFSET_MINUS:
                options->time_offset_minus = parse_time_offset(optarg);
                cli_arg_bitmask |= FWKNOP_CLI_ARG_BM(FWKNOP_CLI_ARG_TIME_OFFSET);
                break;
            case USE_HMAC:
                options->use_hmac = 1;
                break;
            default:
                usage();
                exit(EXIT_FAILURE);
        }
    }

    /* Ask the user whether we overwrite the stanza from the rcfile with the
     * command line arguments */
    if (   (options->save_rc_stanza == 1)
        && (cli_arg_bitmask != 0)
        && (options->got_named_stanza == 1) )
    {
        fprintf(stdout, "Overwritting stanza [%s] [Y/n] ? ", options->use_rc_stanza);

        if (scanf("%c", &user_input ) != 1)
            user_input = 'Y';

        if ((user_input != 'Y') && (user_input != 0x0A))
        {
            options->save_rc_stanza = 0;
            process_rc(options);
        }
    }

    /* Force a stanza found since we are going to update it. We cannot update
     * the rcfile without prio validation */
    if ( (options->save_rc_stanza == 1) && (cli_arg_bitmask != 0) )
        options->got_named_stanza = 1;

    /* Now that we have all of our options set, we can validate them */
    validate_options(options);

    /* We can upgrade our settings with the parameters set on the command
     * line by the user */
    if ( (options->save_rc_stanza == 1) && (cli_arg_bitmask != 0) )
        update_rc(options, cli_arg_bitmask);

    return;
}

/* Print usage message...
*/
void
usage(void)
{
    fprintf(stdout, "\n%s client version %s\n%s\n\n", MY_NAME, MY_VERSION, MY_DESC);
    fprintf(stdout,
      "Usage: fwknop -A <port list> [-s|-R|-a] -D <spa_server> [options]\n\n"
      " -h, --help                  Print this usage message and exit.\n"
      " -A, --access                Provide a list of ports/protocols to open\n"
      "                             on the server.\n"
      " -B, --save-packet           Save the generated packet data to the\n"
      "                             specified file.\n"
      " -a, --allow-ip              Specify IP address to allow within the SPA\n"
      "                             packet.\n"
      " -C, --server-cmd            Specify a command that the fwknop server will\n"
      "                             execute on behalf of the fwknop client..\n"
      " -D, --destination           Specify the IP address of the fwknop server.\n"
      " -n, --named-config          Specify an named configuration stanza in the\n"
      "                             '$HOME/.fwknoprc' file to provide some of all\n"
      "                             of the configuration parameters.\n"
      "                             If more arguments are set through the command\n"
      "                             line, the configuration is updated accordingly\n"
      " -N, --nat-access            Gain NAT access to an internal service.\n"
      " -p, --server-port           Set the destination port for outgoing SPA\n"
      "                             packet.\n"
      " -P, --server-proto          Set the protocol (udp, tcp, http, tcpraw,\n"
      "                             icmp) for the outgoing SPA packet.\n"
      "                             Note: The 'tcpraw' and 'icmp' modes use raw\n"
      "                             sockets and thus require root access to use.\n"
      " -s, --source-ip             Tell the fwknopd server to accept whatever\n"
      "                             source IP the SPA packet has as the IP that\n"
      "                             needs access (not recommended, and the\n"
      "                             fwknopd server can ignore such requests).\n"
      " -S, --source-port           Set the source port for outgoing SPA packet.\n"
      " -Q, --spoof-source          Set the source IP for outgoing SPA packet.\n"
      " -R, --resolve-ip-http       Resolve the external network IP by\n"
      "                             connecting to a URL such as the default of:\n"
      "                             http://" HTTP_RESOLVE_HOST HTTP_RESOLVE_URL "\n"
      "                             This can be overridden with the --resolve-url\n"
      "                             option.\n"
      "     --resolve-url           Override the default URL used for resolving\n"
      "                             the source IP address.\n"
      " -u, --user-agent            Set the HTTP User-Agent for resolving the\n"
      "                             external IP via -R, or for sending SPA\n"
      "                             packets over HTTP.\n"
      " -H, --http-proxy            Specify an HTTP proxy host through which the\n"
      "                             SPA packet will be sent.  The port can also be\n"
      "                             specified here by following the host/ip with\n"
      "                             \":<port>\".\n"
      " -U, --spoof-user            Set the username within outgoing SPA packet.\n"
      " -l, --last-cmd              Run the fwknop client with the same command\n"
      "                             line args as the last time it was executed\n"
      "                             (args are read from the ~/.fwknop.run file).\n"
      " -G, --get-key               Load an encryption key/password from a file.\n"
      " -k, --key-gen               Generate SPA Rijndael + HMAC keys.\n"
      " -K, --key-gen-file          Write generated Rijndael + HMAC keys to a\n"
      "                             file\n"
      "     --key-rijndael          Specify the Rijndael key. Since the password is\n"
      "                             visible to utilities (like 'ps' under Unix) this\n"
      "                             form should only be used where security is not\n"
      "                             important.\n"
      "     --key-base64-rijndael   Specify the base64 encoded Rijndael key. Since\n"
      "                             the password is visible to utilities (like 'ps'\n"
      "                             under Unix) this form should only be used where\n"
      "                             security is not important.\n"
      "     --key-base64-hmac       Specify the base64 encoded HMAC key. Since the\n"
      "                             password is visible to utilities (like 'ps'\n"
      "                             under Unix) this form should only be used where\n"
      "                             security is not important.\n"
      " -r, --rand-port             Send the SPA packet over a randomly assigned\n"
      "                             port (requires a broader pcap filter on the\n"
      "                             server side than the default of udp 62201).\n"
      " -T, --test                  Build the SPA packet but do not send it over\n"
      "                             the network.\n"
      " -v, --verbose               Set verbose mode.\n"
      " -V, --version               Print version number.\n"
      " -m, --digest-type           Specify the message digest algorithm to use.\n"
      "                             (md5, sha1, sha256, sha384, or sha512). The\n"
      "                             default is sha256.\n"
      " -f, --fw-timeout            Specify SPA server firewall timeout from the\n"
      "                             client side.\n"
      "     --hmac-digest-type      Set the HMAC digest algorithm (default is\n"
      "                             sha256). Options are md5, sha1, sha256,\n"
      "                             sha384, or sha512.\n"
      "     --icmp-type             Set the ICMP type (used with '-P icmp')\n"
      "     --icmp-code             Set the ICMP code (used with '-P icmp')\n"
      "     --gpg-encryption        Use GPG encryption (default is Rijndael).\n"
      "     --gpg-recipient-key     Specify the recipient GPG key name or ID.\n"
      "     --gpg-signer-key        Specify the signer's GPG key name or ID.\n"
      "     --gpg-home-dir          Specify the GPG home directory.\n"
      "     --gpg-agent             Use GPG agent if available.\n"
      "     --no-save-args          Do not save fwknop command line args to the\n"
      "                             $HOME/fwknop.run file\n"
      "     --nat-local             Access a local service via a forwarded port\n"
      "                             on the fwknopd server system.\n"
      "     --nat-port              Specify the port to forward to access a\n"
      "                             service via NAT.\n"
      "     --nat-rand-port         Have the fwknop client assign a random port\n"
      "                             for NAT access.\n"
      "     --show-last             Show the last fwknop command line arguments.\n"
      "     --time-offset-plus      Add time to outgoing SPA packet timestamp.\n"
      "     --time-offset-minus     Subtract time from outgoing SPA packet\n"
      "                             timestamp.\n"
      "\n"
    );

    return;
}

/***EOF***/<|MERGE_RESOLUTION|>--- conflicted
+++ resolved
@@ -41,7 +41,6 @@
 #include <sys/stat.h>
 #include <fcntl.h>
 
-<<<<<<< HEAD
 #define RC_PARAM_TEMPLATE           "%-24s    %s\n"             /*!< Template to define param = val in a rc file */
 #define RC_SECTION_TEMPLATE         "[%s]\n"                    /*!< Template to define a section in a rc file */
 #define FWKNOP_CLI_ARG_BM(x)        ((uint32_t)(1 << (x)))      /*!< Bitmask command line arg */
@@ -295,9 +294,6 @@
 }
 
 /* Convert a protocol string to its intger value.
-=======
-/* Convert a protocol string to its integer value.
->>>>>>> 1a39047b
 */
 static int
 proto_strtoint(const char *pr_str)
@@ -1464,7 +1460,6 @@
                 options->key_gen = 1;
                 strlcpy(options->key_gen_file, optarg, MAX_PATH_LEN);
                 break;
-<<<<<<< HEAD
             case KEY_RIJNDAEL:
                 strlcpy(options->key, optarg, MAX_KEY_LEN);
                 options->have_key = 1;
@@ -1493,7 +1488,6 @@
                 strlcpy(options->hmac_key_base64, optarg, MAX_KEY_LEN);
                 options->have_hmac_base64_key = 1;
                 cli_arg_bitmask |= FWKNOP_CLI_ARG_BM(FWKNOP_CLI_ARG_KEY_HMAC_BASE64);
-=======
             case KEY_LEN:
                 options->key_len = strtol_wrapper(optarg, 1,
                         MAX_KEY_LEN, NO_EXIT_UPON_ERR, &is_err);
@@ -1522,7 +1516,6 @@
                             optarg, 1, MAX_KEY_LEN);
                     exit(EXIT_FAILURE);
                 }
->>>>>>> 1a39047b
                 break;
             case SPA_ICMP_TYPE:
                 options->spa_icmp_type = strtol_wrapper(optarg, 0,
