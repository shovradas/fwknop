--- conflicted
+++ resolved
@@ -517,11 +517,6 @@
         strlcpy(rcfile, options->rc_file, MAX_PATH_LEN);
     }
 
-<<<<<<< HEAD
-=======
-    rcfile[rcf_offset] = PATH_SEP;
-    strlcat(rcfile, ".fwknoprc", MAX_PATH_LEN);
-
     /* Check rc file permissions - if anything other than user read/write,
      * then don't process it.  This change was made to help ensure that the
      * client consumes a proper rc file with strict permissions set (thanks
@@ -529,7 +524,6 @@
     */
     verify_file_perms_ownership(rcfile);
 
->>>>>>> d7393318
     /* Open the rc file for reading, if it does not exist, then create
      * an initial .fwknoprc file with defaults and go on.
     */
