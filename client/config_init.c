--- conflicted
+++ resolved
@@ -1924,12 +1924,7 @@
                     exit(EXIT_FAILURE);
                 }
                 strlcpy(options->resolve_url, optarg, strlen(optarg)+1);
-<<<<<<< HEAD
-                cli_arg_bitmask |= FWKNOP_CLI_ARG_BM(FWKNOP_CLI_ARG_RESOLVE_URL);
-                options->resolve_ip_http = 1;
-=======
                 add_var_to_bitmask(FWKNOP_CLI_ARG_RESOLVE_URL, &var_bitmask);
->>>>>>> 6d9f840a
                 break;
             case SHOW_LAST_ARGS:
                 options->show_last_command = 1;
