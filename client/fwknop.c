--- conflicted
+++ resolved
@@ -36,14 +36,9 @@
 
 /* prototypes
 */
-<<<<<<< HEAD
 static void get_keys(fko_ctx_t ctx, fko_cli_options_t *options,
     char *key, int *key_len, char *hmac_key,
     int *hmac_key_len, const int crypt_op);
-=======
-static char * get_user_pw(fko_ctx_t ctx,
-        fko_cli_options_t *options, const int crypt_op);
->>>>>>> c6b67461
 static void display_ctx(fko_ctx_t ctx);
 static void errmsg(const char *msg, const int err);
 static void show_last_command(void);
@@ -329,11 +324,7 @@
 
     /* Finalize the context data (encrypt and encode the SPA data)
     */
-<<<<<<< HEAD
     res = fko_spa_data_final(ctx, key, key_len, hmac_key, hmac_key_len);
-=======
-    res = fko_spa_data_final(ctx, get_user_pw(ctx, &options, CRYPT_OP_ENCRYPT));
->>>>>>> c6b67461
     if(res != FKO_SUCCESS)
     {
         errmsg("fko_spa_data_final", res);
@@ -341,12 +332,7 @@
         if(IS_GPG_ERROR(res))
             fprintf(stderr, "GPG ERR: %s\n", fko_gpg_errstr(ctx));
 
-<<<<<<< HEAD
         clean_exit(ctx, &options, EXIT_FAILURE);
-=======
-        fko_destroy(ctx);
-        return(EXIT_FAILURE);
->>>>>>> c6b67461
     }
 
     /* Display the context data.
@@ -434,7 +420,6 @@
             }
         }
 
-<<<<<<< HEAD
         get_keys(ctx2, &options, key, &key_len,
             hmac_key, &hmac_key_len, CRYPT_OP_DECRYPT);
 
@@ -451,11 +436,6 @@
         }
         else
             res = fko_decrypt_spa_data(ctx2, key, key_len);
-=======
-        res = fko_decrypt_spa_data(
-            ctx2, get_user_pw(ctx2, &options, CRYPT_OP_DECRYPT)
-        );
->>>>>>> c6b67461
 
         if(res != FKO_SUCCESS)
         {
@@ -796,15 +776,10 @@
 
 /* Prompt for and receive a user password.
 */
-<<<<<<< HEAD
 static void
 get_keys(fko_ctx_t ctx, fko_cli_options_t *options,
     char *key, int *key_len, char *hmac_key,
     int *hmac_key_len, const int crypt_op)
-=======
-static char*
-get_user_pw(fko_ctx_t ctx, fko_cli_options_t *options, const int crypt_op)
->>>>>>> c6b67461
 {
     int use_hmac = 0, res = 0;
 
@@ -821,12 +796,8 @@
 
     if (options->have_key)
     {
-<<<<<<< HEAD
         strlcpy(key, options->key, MAX_KEY_LEN+1);
         *key_len = strlen(key);
-=======
-        pw_ptr = getpasswd_file(ctx, options);
->>>>>>> c6b67461
     }
     else if (options->have_base64_key)
     {
@@ -840,8 +811,7 @@
         */
         if (options->get_key_file[0] != 0x0)
         {
-            strlcpy(key, getpasswd_file(options->get_key_file,
-                options->spa_server_str), MAX_KEY_LEN+1);
+            strlcpy(key, getpasswd_file(ctx, options), MAX_KEY_LEN+1);
             *key_len = strlen(key);
         }
         else if (options->use_gpg)
@@ -877,7 +847,6 @@
 
     if (options->have_hmac_key)
     {
-<<<<<<< HEAD
         strlcpy(hmac_key, options->hmac_key, MAX_KEY_LEN+1);
         *hmac_key_len = strlen(hmac_key);
         use_hmac = 1;
@@ -914,11 +883,6 @@
             errmsg("fko_set_hmac_mode", res);
             exit(EXIT_FAILURE);
         }
-=======
-        fprintf(stderr, "Received no password data, exiting.\n");
-        fko_destroy(ctx);
-        exit(EXIT_FAILURE);
->>>>>>> c6b67461
     }
 
     return;
