--- conflicted
+++ resolved
@@ -970,11 +970,7 @@
 
     if (use_hmac)
     {
-<<<<<<< HEAD
-        res = fko_set_hmac_type(ctx, options->hmac_type);
-=======
-        res = fko_set_spa_hmac_type(ctx, FKO_HMAC_SHA256);
->>>>>>> 6fa3be39
+        res = fko_set_spa_hmac_type(ctx, options->hmac_type);
         if(res != FKO_SUCCESS)
         {
             errmsg("fko_set_spa_hmac_type", res);
