--- conflicted
+++ resolved
@@ -45,13 +45,10 @@
 /* Prototypes
 */
 void hex_dump(const unsigned char *data, const int size);
-<<<<<<< HEAD
 int is_base64(const unsigned char *buf, const unsigned short int len);
-=======
 int set_file_perms(const char *file);
 int verify_file_perms_ownership(const char *file);
 
->>>>>>> d7393318
 size_t strlcat(char *dst, const char *src, size_t siz);
 size_t strlcpy(char *dst, const char *src, size_t siz);
 
