#!/usr/bin/perl -w

use File::Copy;
use File::Path;
use IO::Socket;
use Data::Dumper;
use Cwd;
use Getopt::Long 'GetOptions';
use strict;

#==================== config =====================
my $logfile        = 'test.log';
my $local_key_file = 'local_spa.key';
my $output_dir     = 'output';
my $lib_dir        = '../lib/.libs';
my $conf_dir       = 'conf';
my $run_dir        = 'run';
my $configure_path = '../configure';
my $cmd_out_tmp    = 'cmd.out';
my $server_cmd_tmp = 'server_cmd.out';
my $gpg_client_home_dir = "$conf_dir/client-gpg";

my %cf = (
    'nat'                     => "$conf_dir/nat_fwknopd.conf",
    'def'                     => "$conf_dir/default_fwknopd.conf",
    'def_access'              => "$conf_dir/default_access.conf",
    'hmac_access'             => "$conf_dir/hmac_access.conf",
    'exp_access'              => "$conf_dir/expired_stanza_access.conf",
    'future_exp_access'       => "$conf_dir/future_expired_stanza_access.conf",
    'exp_epoch_access'        => "$conf_dir/expired_epoch_stanza_access.conf",
    'invalid_exp_access'      => "$conf_dir/invalid_expire_access.conf",
    'force_nat_access'        => "$conf_dir/force_nat_access.conf",
    'local_nat'               => "$conf_dir/local_nat_fwknopd.conf",
    'dual_key_access'         => "$conf_dir/dual_key_usage_access.conf",
    'gpg_access'              => "$conf_dir/gpg_access.conf",
    'open_ports_access'       => "$conf_dir/open_ports_access.conf",
    'multi_gpg_access'        => "$conf_dir/multi_gpg_access.conf",
    'multi_stanza_access'     => "$conf_dir/multi_stanzas_access.conf",
    'broken_keys_access'      => "$conf_dir/multi_stanzas_with_broken_keys.conf",
    'ecb_mode_access'         => "$conf_dir/ecb_mode_access.conf",
    'ctr_mode_access'         => "$conf_dir/ctr_mode_access.conf",
    'cfb_mode_access'         => "$conf_dir/cfb_mode_access.conf",
    'ofb_mode_access'         => "$conf_dir/ofb_mode_access.conf",
    'open_ports_mismatch'     => "$conf_dir/mismatch_open_ports_access.conf",
    'require_user_access'     => "$conf_dir/require_user_access.conf",
    'user_mismatch_access'    => "$conf_dir/mismatch_user_access.conf",
    'require_src_access'      => "$conf_dir/require_src_access.conf",
    'invalid_src_access'      => "$conf_dir/invalid_source_access.conf",
    'no_src_match'            => "$conf_dir/no_source_match_access.conf",
    'no_subnet_match'         => "$conf_dir/no_subnet_source_match_access.conf",
    'no_multi_src'            => "$conf_dir/no_multi_source_match_access.conf",
    'multi_src_access'        => "$conf_dir/multi_source_match_access.conf",
    'ip_src_match'            => "$conf_dir/ip_source_match_access.conf",
    'subnet_src_match'        => "$conf_dir/ip_source_match_access.conf",
    'rc_file_def_key'         => "$conf_dir/fwknoprc_with_default_key",
    'rc_file_def_b64_key'     => "$conf_dir/fwknoprc_with_default_base64_key",
    'rc_file_named_key'       => "$conf_dir/fwknoprc_named_key",
    'rc_file_invalid_b64_key' => "$conf_dir/fwknoprc_invalid_base64_key",
    'rc_file_hmac_b64_key'    => "$conf_dir/fwknoprc_default_hmac_base64_key",
    'base64_key_access'       => "$conf_dir/base64_key_access.conf",
);

my $default_digest_file = "$run_dir/digest.cache";
my $default_pid_file    = "$run_dir/fwknopd.pid";
my $tmp_rc_file         = "$run_dir/fwknoprc";

my $fwknopCmd   = '../client/.libs/fwknop';
my $fwknopdCmd  = '../server/.libs/fwknopd';
my $libfko_bin  = "$lib_dir/libfko.so";  ### this is usually a link
my $valgrindCmd = '/usr/bin/valgrind';

my $gpg_server_key = '361BBAD4';
my $gpg_client_key = '6A3FAD56';

my $loopback_ip = '127.0.0.1';
my $fake_ip     = '127.0.0.2';
my $internal_nat_host = '192.168.1.2';
my $force_nat_host = '192.168.1.123';
my $default_spa_port = 62201;
my $non_std_spa_port = 12345;

my $spoof_user = 'testuser';

my $valgrind_cov_dir = 'valgrind-coverage';
#================== end config ===================

my $passed = 0;
my $failed = 0;
my $executed = 0;
my $test_include = '';
my @tests_to_include = ();
my $test_exclude = '';
my @tests_to_exclude = ();
my %valgrind_flagged_fcns = ();
my %valgrind_flagged_fcns_unique = ();
my $uniq_keys = 100;
my $test_limit = 0;
my $list_mode = 0;
my $diff_dir1 = '';
my $diff_dir2 = '';
my $loopback_intf = '';
my $anonymize_results = 0;
my $curr_test_file = "$output_dir/init";
my $tarfile = 'test_fwknop.tar.gz';
my $key_gen_file = "$output_dir/key_gen";
my $server_test_file  = '';
my $use_valgrind = 0;
my $valgrind_str = '';
my $enable_client_ip_resolve_test = 0;
my $saved_last_results = 0;
my $diff_mode = 0;
my $enable_recompilation_warnings_check = 0;
my $enable_profile_coverage_check = 0;
my $sudo_path = '';
my $gcov_path = '';
my $platform = '';
my $help = 0;
my $YES = 1;
my $NO  = 0;
my $IGNORE = 2;
my $PRINT_LEN = 68;
my $USE_PREDEF_PKTS = 1;
my $USE_CLIENT = 2;
my $REQUIRED = 1;
my $OPTIONAL = 0;
my $NEW_RULE_REQUIRED = 1;
my $REQUIRE_NO_NEW_RULE = 2;
my $NEW_RULE_REMOVED = 1;
my $REQUIRE_NO_NEW_REMOVED = 2;
my $MATCH_ANY = 1;
my $MATCH_ALL = 2;

my $ip_re = qr|(?:[0-2]?\d{1,2}\.){3}[0-2]?\d{1,2}|;  ### IPv4

my @args_cp = @ARGV;

exit 1 unless GetOptions(
    'Anonymize-results' => \$anonymize_results,
    'fwknop-path=s'     => \$fwknopCmd,
    'fwknopd-path=s'    => \$fwknopdCmd,
    'libfko-path=s'     => \$libfko_bin,
    'loopback-intf=s'   => \$loopback_intf,
    'test-include=s'    => \$test_include,
    'include=s'         => \$test_include,  ### synonym
    'test-exclude=s'    => \$test_exclude,
    'exclude=s'         => \$test_exclude,  ### synonym
    'enable-recompile-check' => \$enable_recompilation_warnings_check,
<<<<<<< HEAD
    'enable-profile-coverage-check' => \$enable_profile_coverage_check,
=======
    'enable-ip-resolve' => \$enable_client_ip_resolve_test,
>>>>>>> 5fd3343c
    'List-mode'         => \$list_mode,
    'test-limit=i'      => \$test_limit,
    'enable-valgrind'   => \$use_valgrind,
    'valgrind-path=s'   => \$valgrindCmd,
    'output-dir=s'      => \$output_dir,
    'diff'              => \$diff_mode,
    'diff-dir1=s'       => \$diff_dir1,
    'diff-dir2=s'       => \$diff_dir2,
    'help'              => \$help
);

&usage() if $help;

### create an anonymized tar file of test suite results that can be
### emailed around to assist in debugging fwknop communications
exit &anonymize_results() if $anonymize_results;

&identify_loopback_intf();

$valgrind_str = "$valgrindCmd --leak-check=full " .
    "--show-reachable=yes --track-origins=yes" if $use_valgrind;

my $intf_str = "-i $loopback_intf --foreground --verbose --verbose";

my $default_client_args = "LD_LIBRARY_PATH=$lib_dir $valgrind_str " .
    "$fwknopCmd -A tcp/22 -a $fake_ip -D $loopback_ip --get-key " .
    "$local_key_file --no-save-args --verbose --verbose";

my $default_client_args_no_get_key = "LD_LIBRARY_PATH=$lib_dir " .
    "$valgrind_str $fwknopCmd -A tcp/22 -a $fake_ip -D $loopback_ip " .
    "--no-save-args --verbose --verbose";

my $client_ip_resolve_args = "LD_LIBRARY_PATH=$lib_dir $valgrind_str " .
    "$fwknopCmd -A tcp/22 -R -D $loopback_ip --get-key " .
    "$local_key_file --verbose --verbose";

my $default_client_gpg_args = "$default_client_args " .
    "--gpg-recipient-key $gpg_server_key " .
    "--gpg-signer-key $gpg_client_key " .
    "--gpg-home-dir $gpg_client_home_dir";

my $default_client_gpg_args_no_get_key = "$default_client_args_no_get_key " .
    "--gpg-recipient-key $gpg_server_key " .
    "--gpg-signer-key $gpg_client_key " .
    "--gpg-home-dir $gpg_client_home_dir";

my $default_server_conf_args = "-c $cf{'def'} -a $cf{'def_access'} " .
    "-d $default_digest_file -p $default_pid_file";

my $default_server_gpg_args = "LD_LIBRARY_PATH=$lib_dir " .
    "$valgrind_str $fwknopdCmd -c $cf{'def'} " .
    "-a $cf{'gpg_access'} $intf_str " .
    "-d $default_digest_file -p $default_pid_file";

### point the compiled binaries at the local libary path
### instead of any installed libfko instance
$ENV{'LD_LIBRARY_PATH'} = $lib_dir;

### main array that defines the tests we will run
my @tests = (
    {
        'category' => 'recompilation',
        'detail'   => 'recompile and look for compilation warnings',
        'err_msg'  => 'compile warnings exist',
        'function' => \&compile_warnings,
        'fatal'    => $NO
    },
    {
        'category' => 'build',
        'subcategory' => 'client',
        'detail'   => 'binary exists',
        'err_msg'  => 'binary not found',
        'function' => \&binary_exists,
        'binary'   => $fwknopCmd,
        'fatal'    => $YES
    },
    {
        'category' => 'build security',
        'subcategory' => 'client',
        'detail'   => 'Position Independent Executable (PIE)',
        'err_msg'  => 'non PIE binary (fwknop client)',
        'function' => \&pie_binary,
        'binary'   => $fwknopCmd,
        'fatal'    => $NO
    },
    {
        'category' => 'build security',
        'subcategory' => 'client',
        'detail'   => 'stack protected binary',
        'err_msg'  => 'non stack protected binary (fwknop client)',
        'function' => \&stack_protected_binary,
        'binary'   => $fwknopCmd,
        'fatal'    => $NO
    },
    {
        'category' => 'build security',
        'subcategory' => 'client',
        'detail'   => 'fortify source functions',
        'err_msg'  => 'source functions not fortified (fwknop client)',
        'function' => \&fortify_source_functions,
        'binary'   => $fwknopCmd,
        'fatal'    => $NO
    },
    {
        'category' => 'build security',
        'subcategory' => 'client',
        'detail'   => 'read-only relocations',
        'err_msg'  => 'no read-only relocations (fwknop client)',
        'function' => \&read_only_relocations,
        'binary'   => $fwknopCmd,
        'fatal'    => $NO
    },
    {
        'category' => 'build security',
        'subcategory' => 'client',
        'detail'   => 'immediate binding',
        'err_msg'  => 'no immediate binding (fwknop client)',
        'function' => \&immediate_binding,
        'binary'   => $fwknopCmd,
        'fatal'    => $NO
    },

    {
        'category' => 'build',
        'subcategory' => 'server',
        'detail'   => 'binary exists',
        'err_msg'  => 'binary not found',
        'function' => \&binary_exists,
        'binary'   => $fwknopdCmd,
        'fatal'    => $YES
    },

    {
        'category' => 'build security',
        'subcategory' => 'server',
        'detail'   => 'Position Independent Executable (PIE)',
        'err_msg'  => 'non PIE binary (fwknopd server)',
        'function' => \&pie_binary,
        'binary'   => $fwknopdCmd,
        'fatal'    => $NO
    },
    {
        'category' => 'build security',
        'subcategory' => 'server',
        'detail'   => 'stack protected binary',
        'err_msg'  => 'non stack protected binary (fwknopd server)',
        'function' => \&stack_protected_binary,
        'binary'   => $fwknopdCmd,
        'fatal'    => $NO
    },
    {
        'category' => 'build security',
        'subcategory' => 'server',
        'detail'   => 'fortify source functions',
        'err_msg'  => 'source functions not fortified (fwknopd server)',
        'function' => \&fortify_source_functions,
        'binary'   => $fwknopdCmd,
        'fatal'    => $NO
    },
    {
        'category' => 'build security',
        'subcategory' => 'server',
        'detail'   => 'read-only relocations',
        'err_msg'  => 'no read-only relocations (fwknopd server)',
        'function' => \&read_only_relocations,
        'binary'   => $fwknopdCmd,
        'fatal'    => $NO
    },
    {
        'category' => 'build security',
        'subcategory' => 'server',
        'detail'   => 'immediate binding',
        'err_msg'  => 'no immediate binding (fwknopd server)',
        'function' => \&immediate_binding,
        'binary'   => $fwknopdCmd,
        'fatal'    => $NO
    },

    {
        'category' => 'build',
        'subcategory' => 'libfko',
        'detail'   => 'binary exists',
        'err_msg'  => 'binary not found',
        'function' => \&binary_exists,
        'binary'   => $libfko_bin,
        'fatal'    => $YES
    },
    {
        'category' => 'build security',
        'subcategory' => 'libfko',
        'detail'   => 'stack protected binary',
        'err_msg'  => 'non stack protected binary (libfko)',
        'function' => \&stack_protected_binary,
        'binary'   => $libfko_bin,
        'fatal'    => $NO
    },
    {
        'category' => 'build security',
        'subcategory' => 'libfko',
        'detail'   => 'fortify source functions',
        'err_msg'  => 'source functions not fortified (libfko)',
        'function' => \&fortify_source_functions,
        'binary'   => $libfko_bin,
        'fatal'    => $NO
    },
    {
        'category' => 'build security',
        'subcategory' => 'libfko',
        'detail'   => 'read-only relocations',
        'err_msg'  => 'no read-only relocations (libfko)',
        'function' => \&read_only_relocations,
        'binary'   => $libfko_bin,
        'fatal'    => $NO
    },
    {
        'category' => 'build security',
        'subcategory' => 'libfko',
        'detail'   => 'immediate binding',
        'err_msg'  => 'no immediate binding (libfko)',
        'function' => \&immediate_binding,
        'binary'   => $libfko_bin,
        'fatal'    => $NO
    },

    {
        'category' => 'preliminaries',
        'subcategory' => 'client',
        'detail'   => 'usage info',
        'err_msg'  => 'could not get usage info',
        'function' => \&generic_exec,
        'cmdline'  => "LD_LIBRARY_PATH=$lib_dir $valgrind_str $fwknopCmd -h",
        'fatal'    => $NO
    },
    {
        'category' => 'preliminaries',
        'subcategory' => 'client',
        'detail'   => 'getopt() no such argument',
        'err_msg'  => 'getopt() allowed non-existant argument',
        'function' => \&generic_exec,
        'cmdline'  => "LD_LIBRARY_PATH=$lib_dir $valgrind_str $fwknopCmd --no-such-arg",
        'exec_err' => $YES,
        'fatal'    => $NO
    },
    {
        'category' => 'preliminaries',
        'subcategory' => 'client',
        'detail'   => '--test mode, packet not sent',
        'err_msg'  => '--test mode, packet sent?',
        'function' => \&generic_exec,
        'positive_output_matches' => [qr/test\smode\senabled/],
        'cmdline'  => "$default_client_args --test",
        'fatal'    => $NO
    },

    {
        'category' => 'preliminaries',
        'subcategory' => 'client',
        'detail'   => 'expected code version',
        'err_msg'  => 'code version mis-match',
        'function' => \&expected_code_version,
        'cmdline'  => "LD_LIBRARY_PATH=$lib_dir $valgrind_str $fwknopCmd --version",
        'fatal'    => $NO
    },

    {
        'category' => 'preliminaries',
        'subcategory' => 'server',
        'detail'   => 'usage info',
        'err_msg'  => 'could not get usage info',
        'function' => \&generic_exec,
        'cmdline'  => "LD_LIBRARY_PATH=$lib_dir $valgrind_str $fwknopdCmd -h",
        'fatal'    => $NO
    },
    {
        'category' => 'preliminaries',
        'subcategory' => 'server',
        'detail'   => 'getopt() no such argument',
        'err_msg'  => 'getopt() allowed non-existant argument',
        'function' => \&generic_exec,
        'cmdline'  => "LD_LIBRARY_PATH=$lib_dir $valgrind_str $fwknopdCmd --no-such-arg",
        'exec_err' => $YES,
        'fatal'    => $NO
    },

    {
        'category' => 'preliminaries',
        'subcategory' => 'server',
        'detail'   => 'expected code version',
        'err_msg'  => 'code version mis-match',
        'function' => \&expected_code_version,
        'cmdline'  => "LD_LIBRARY_PATH=$lib_dir $valgrind_str " .
            "$fwknopdCmd -c $cf{'def'} -a " .
            "$cf{'def_access'} --version",
        'fatal'    => $NO
    },
    {
        'category' => 'preliminaries',
        'detail'   => 'collecting system specifics',
        'err_msg'  => 'could not get complete system specs',
        'function' => \&specs,
        'binary'   => $fwknopdCmd,
        'fatal'    => $NO
    },

    {
        'category' => 'basic operations',
        'detail'   => 'dump config',
        'err_msg'  => 'could not dump configuration',
        'function' => \&generic_exec,
        'positive_output_matches' => [qr/SYSLOG_IDENTITY/],
        'exec_err' => $NO,
        'cmdline'  => "LD_LIBRARY_PATH=$lib_dir $valgrind_str " .
            "$fwknopdCmd -c $cf{'def'} " .
            "-a $cf{'def_access'} --dump-config",
        'fatal'    => $NO
    },
    {
        'category' => 'basic operations',
        'detail'   => 'override config',
        'err_msg'  => 'could not override configuration',
        'function' => \&generic_exec,
        'positive_output_matches' => [qr/ENABLE_PCAP_PROMISC.*\'Y\'/],
        'exec_err' => $NO,
        'cmdline'  => "LD_LIBRARY_PATH=$lib_dir $valgrind_str " .
            "$fwknopdCmd $default_server_conf_args " .
            "-O $conf_dir/override_fwknopd.conf --dump-config",
        'fatal'    => $NO
    },

    {
        'category' => 'basic operations',
        'subcategory' => 'client',
        'detail'   => 'show last args',
        'err_msg'  => 'could not show last args',
        'function' => \&generic_exec,
        'positive_output_matches' => [qr/Could\snot|Last\sfwknop/i],
        'exec_err' => $IGNORE,
        'cmdline'  => "LD_LIBRARY_PATH=$lib_dir $valgrind_str " .
            "$fwknopCmd --show-last",
        'fatal'    => $NO
    },
    {
        'category' => 'basic operations',
        'subcategory' => 'client',
        'detail'   => '--get-key path validation',
        'err_msg'  => 'accepted improper --get-key path',
        'function' => \&generic_exec,
        'positive_output_matches' => [qr/could\snot\sopen/i],
        'exec_err' => $YES,
        'cmdline'  => "LD_LIBRARY_PATH=$lib_dir $valgrind_str " .
            "$fwknopCmd -A tcp/22 -s $fake_ip " .
            "-D $loopback_ip --get-key not/there",
        'fatal'    => $YES
    },
    {
        'category' => 'basic operations',
        'subcategory' => 'client',
        'detail'   => 'require [-s|-R|-a]',
        'err_msg'  => 'allowed null allow IP',
        'function' => \&generic_exec,
        'positive_output_matches' => [qr/must\suse\sone\sof/i],
        'exec_err' => $YES,
        'cmdline'  => "LD_LIBRARY_PATH=$lib_dir $valgrind_str " .
            "$fwknopCmd -D $loopback_ip",
        'fatal'    => $NO
    },
    {
        'category' => 'basic operations',
        'subcategory' => 'client',
        'detail'   => '--allow-ip <IP> valid IP',
        'err_msg'  => 'permitted invalid --allow-ip arg',
        'function' => \&generic_exec,
        'positive_output_matches' => [qr/Invalid\sallow\sIP\saddress/i],
        'exec_err' => $YES,
        'cmdline'  => "LD_LIBRARY_PATH=$lib_dir $valgrind_str " .
            "$fwknopCmd -A tcp/22 -a invalidIP -D $loopback_ip",
        'fatal'    => $NO
    },
    {
        'category' => 'basic operations',
        'subcategory' => 'client',
        'detail'   => '-A <proto>/<port> specification',
        'err_msg'  => 'permitted invalid -A <proto>/<port>',
        'function' => \&generic_exec,
        'positive_output_matches' => [qr/Invalid\sSPA\saccess\smessage/i],
        'exec_err' => $YES,
        'cmdline'  => "LD_LIBRARY_PATH=$lib_dir $valgrind_str " .
            "$fwknopCmd -A invalid/22 -a $fake_ip -D $loopback_ip",
        'fatal'    => $NO
    },
    {
        'category' => 'basic operations',
        'subcategory' => 'client',
        'detail'   => 'generate SPA packet',
        'err_msg'  => 'could not generate SPA packet',
        'function' => \&client_send_spa_packet,
        'cmdline'  => $default_client_args,
        'fatal'    => $YES
    },

    {
        'category' => 'basic operations',
        'subcategory' => 'server',
        'detail'   => 'list current fwknopd fw rules',
        'err_msg'  => 'could not list current fwknopd fw rules',
        'function' => \&generic_exec,
        'cmdline'  => "LD_LIBRARY_PATH=$lib_dir $valgrind_str " .
            "$fwknopdCmd $default_server_conf_args --fw-list",
        'fatal'    => $NO
    },
    {
        'category' => 'basic operations',
        'subcategory' => 'server',
        'detail'   => 'list all current fw rules',
        'err_msg'  => 'could not list all current fw rules',
        'function' => \&generic_exec,
        'cmdline'  => "LD_LIBRARY_PATH=$lib_dir $valgrind_str " .
            "$fwknopdCmd $default_server_conf_args --fw-list-all",
        'fatal'    => $NO
    },
    {
        'category' => 'basic operations',
        'subcategory' => 'server',
        'detail'   => 'flush current firewall rules',
        'err_msg'  => 'could not flush current fw rules',
        'function' => \&generic_exec,
        'cmdline'  => "LD_LIBRARY_PATH=$lib_dir $valgrind_str " .
            "$fwknopdCmd $default_server_conf_args --fw-flush",
        'fatal'    => $NO
    },

    {
        'category' => 'basic operations',
        'subcategory' => 'server',
        'detail'   => 'start',
        'err_msg'  => 'start error',
        'function' => \&server_start,
        'fwknopd_cmdline'  => "LD_LIBRARY_PATH=$lib_dir $valgrind_str " .
            "$fwknopdCmd $default_server_conf_args $intf_str",
        'fatal'    => $NO
    },
    {
        'category' => 'basic operations',
        'subcategory' => 'server',
        'detail'   => 'stop',
        'err_msg'  => 'stop error',
        'function' => \&server_stop,
        'fwknopd_cmdline'  => "LD_LIBRARY_PATH=$lib_dir $valgrind_str " .
            "$fwknopdCmd $default_server_conf_args $intf_str",
        'fatal'    => $NO
    },
    {
        'category' => 'basic operations',
        'subcategory' => 'server',
        'detail'   => 'write PID',
        'err_msg'  => 'did not write PID',
        'function' => \&write_pid,
        'fwknopd_cmdline'  => "LD_LIBRARY_PATH=$lib_dir $valgrind_str " .
            "$fwknopdCmd $default_server_conf_args $intf_str",
        'fatal'    => $NO
    },

    {
        'category' => 'basic operations',
        'subcategory' => 'server',
        'detail'   => '--packet-limit 1 exit',
        'err_msg'  => 'did not exit after one packet',
        'function' => \&server_packet_limit,
        'fwknopd_cmdline'  => "LD_LIBRARY_PATH=$lib_dir $valgrind_str " .
            "$fwknopdCmd $default_server_conf_args --packet-limit 1 $intf_str",
        'fatal'    => $NO
    },
    {
        'category' => 'basic operations',
        'subcategory' => 'server',
        'detail'   => 'ignore packets < min SPA len (140)',
        'err_msg'  => 'did not ignore small packets',
        'function' => \&server_ignore_small_packets,
        'fwknopd_cmdline'  => "LD_LIBRARY_PATH=$lib_dir $valgrind_str " .
            "$fwknopdCmd $default_server_conf_args --packet-limit 1 $intf_str",
        'fatal'    => $NO
    },
    {
        'category' => 'basic operations',
        'subcategory' => 'server',
        'detail'   => '-P bpf filter ignore packet',
        'err_msg'  => 'filter did not ignore packet',
        'function' => \&server_bpf_ignore_packet,
        'cmdline'  => $default_client_args,
        'fwknopd_cmdline'  => "LD_LIBRARY_PATH=$lib_dir $valgrind_str " .
            "$fwknopdCmd $default_server_conf_args --packet-limit 1 $intf_str " .
            qq|-P "udp port $non_std_spa_port"|,
        'fatal'    => $NO
    },

    {
        'category' => 'Rijndael SPA',
        'subcategory' => 'client+server',
        'detail'   => 'complete cycle (tcp/22 ssh)',
        'err_msg'  => 'could not complete SPA cycle',
        'function' => \&spa_cycle,
        'cmdline'  => $default_client_args,
        'fwknopd_cmdline'  => "LD_LIBRARY_PATH=$lib_dir $valgrind_str " .
            "$fwknopdCmd $default_server_conf_args $intf_str",
        'fw_rule_created' => $NEW_RULE_REQUIRED,
        'fw_rule_removed' => $NEW_RULE_REMOVED,
        'fatal'    => $NO
    },
    {
        'category' => 'Rijndael SPA',
        'subcategory' => 'client+server',
<<<<<<< HEAD
        'detail'   => 'complete cycle MD5 (tcp/22 ssh)',
        'err_msg'  => 'could not complete SPA cycle',
        'function' => \&spa_cycle,
        'cmdline'  => "$default_client_args -m md5",
=======
        'detail'   => 'client IP resolve (tcp/22 ssh)',
        'err_msg'  => 'could not complete SPA cycle',
        'function' => \&spa_cycle,
        'cmdline'  => $client_ip_resolve_args,
        'no_ip_check' => 1,
>>>>>>> 5fd3343c
        'fwknopd_cmdline'  => "LD_LIBRARY_PATH=$lib_dir $valgrind_str " .
            "$fwknopdCmd $default_server_conf_args $intf_str",
        'fw_rule_created' => $NEW_RULE_REQUIRED,
        'fw_rule_removed' => $NEW_RULE_REMOVED,
        'fatal'    => $NO
    },
<<<<<<< HEAD
    {
        'category' => 'Rijndael SPA',
        'subcategory' => 'client+server',
        'detail'   => 'complete cycle SHA1 (tcp/22 ssh)',
        'err_msg'  => 'could not complete SPA cycle',
        'function' => \&spa_cycle,
        'cmdline'  => "$default_client_args -m sha1",
        'fwknopd_cmdline'  => "LD_LIBRARY_PATH=$lib_dir $valgrind_str " .
            "$fwknopdCmd $default_server_conf_args $intf_str",
        'fw_rule_created' => $NEW_RULE_REQUIRED,
        'fw_rule_removed' => $NEW_RULE_REMOVED,
        'fatal'    => $NO
    },
    {
        'category' => 'Rijndael SPA',
        'subcategory' => 'client+server',
        'detail'   => 'complete cycle SHA256 (tcp/22 ssh)',
        'err_msg'  => 'could not complete SPA cycle',
        'function' => \&spa_cycle,
        'cmdline'  => "$default_client_args -m sha256",
        'fwknopd_cmdline'  => "LD_LIBRARY_PATH=$lib_dir $valgrind_str " .
            "$fwknopdCmd $default_server_conf_args $intf_str",
        'fw_rule_created' => $NEW_RULE_REQUIRED,
        'fw_rule_removed' => $NEW_RULE_REMOVED,
        'fatal'    => $NO
    },
    {
        'category' => 'Rijndael SPA',
        'subcategory' => 'client+server',
        'detail'   => 'complete cycle SHA384 (tcp/22 ssh)',
        'err_msg'  => 'could not complete SPA cycle',
        'function' => \&spa_cycle,
        'cmdline'  => "$default_client_args -m sha384",
        'fwknopd_cmdline'  => "LD_LIBRARY_PATH=$lib_dir $valgrind_str " .
            "$fwknopdCmd $default_server_conf_args $intf_str",
        'fw_rule_created' => $NEW_RULE_REQUIRED,
        'fw_rule_removed' => $NEW_RULE_REMOVED,
        'fatal'    => $NO
    },
    {
        'category' => 'Rijndael SPA',
        'subcategory' => 'client+server',
        'detail'   => 'complete cycle SHA512 (tcp/22 ssh)',
        'err_msg'  => 'could not complete SPA cycle',
        'function' => \&spa_cycle,
        'cmdline'  => "$default_client_args -m sha512",
        'fwknopd_cmdline'  => "LD_LIBRARY_PATH=$lib_dir $valgrind_str " .
            "$fwknopdCmd $default_server_conf_args $intf_str",
        'fw_rule_created' => $NEW_RULE_REQUIRED,
        'fw_rule_removed' => $NEW_RULE_REMOVED,
        'fatal'    => $NO
    },
    {
        'category' => 'Rijndael SPA',
        'subcategory' => 'client',
        'detail'   => 'validate digest type arg',
        'err_msg'  => 'could not complete SPA cycle',
        'function' => \&generic_exec,
        'cmdline'  => "$default_client_args -m invaliddigest",
        'positive_output_matches' => [qr/Invalid\sdigest\stype/i],
        'fw_rule_created' => $REQUIRE_NO_NEW_RULE,
        'fatal'    => $NO
    },
=======

>>>>>>> 5fd3343c
    {
        'category' => 'Rijndael SPA',
        'subcategory' => 'client+server',
        'detail'   => 'dual usage access key (tcp/80 http)',
        'err_msg'  => 'could not complete SPA cycle',
        'function' => \&spa_cycle,
        'cmdline'  => "LD_LIBRARY_PATH=$lib_dir $valgrind_str " .
            "$fwknopCmd -A tcp/80 -a $fake_ip -D $loopback_ip --get-key " .
            "$local_key_file --verbose --verbose",
        'fwknopd_cmdline'  => "LD_LIBRARY_PATH=$lib_dir $valgrind_str " .
            "$fwknopdCmd -c $cf{'def'} -a $cf{'dual_key_access'} " .
            "-d $default_digest_file -p $default_pid_file $intf_str",
        ### check for the first stanza that does not allow tcp/80 - the
        ### second stanza allows this
        'server_positive_output_matches' => [qr/stanza #1\)\sOne\sor\smore\srequested\sprotocol\/ports\swas\sdenied/],
        'fw_rule_created' => $NEW_RULE_REQUIRED,
        'fw_rule_removed' => $NEW_RULE_REMOVED,
        'fatal'    => $NO
    },
    {
        'category' => 'Rijndael SPA',
        'subcategory' => 'client+server',
        'detail'   => 'create rc file (tcp/22 ssh)',
        'err_msg'  => 'could not complete SPA cycle',
        'function' => \&spa_cycle,
        'cmdline'  => "$default_client_args --rc-file $tmp_rc_file",
        'fwknopd_cmdline'  => "LD_LIBRARY_PATH=$lib_dir $valgrind_str " .
            "$fwknopdCmd $default_server_conf_args $intf_str",
        'fw_rule_created' => $NEW_RULE_REQUIRED,
        'fw_rule_removed' => $NEW_RULE_REMOVED,
        'fatal'    => $NO
    },
    {
        'category' => 'basic operations',
        'subcategory' => 'client',
        'detail'   => "rc file created",
        'err_msg'  => "rc file $tmp_rc_file does not exist",
        'function' => \&rc_file_exists,
        'fatal'    => $NO
    },
    {
        'category' => 'Rijndael SPA',
        'subcategory' => 'client+server',
        'detail'   => 'rc file default key (tcp/22 ssh)',
        'err_msg'  => 'could not complete SPA cycle',
        'function' => \&spa_cycle,
        'cmdline'  => "$default_client_args_no_get_key " .
            "--rc-file $cf{'rc_file_def_key'}",
        'fwknopd_cmdline'  => "LD_LIBRARY_PATH=$lib_dir $valgrind_str " .
            "$fwknopdCmd $default_server_conf_args $intf_str",
        'fw_rule_created' => $NEW_RULE_REQUIRED,
        'fw_rule_removed' => $NEW_RULE_REMOVED,
        'fatal'    => $NO
    },
    {
        'category' => 'Rijndael SPA',
        'subcategory' => 'client+server',
        'detail'   => 'rc file base64 key (tcp/22 ssh)',
        'err_msg'  => 'could not complete SPA cycle',
        'function' => \&spa_cycle,
        'cmdline'  => "$default_client_args_no_get_key " .
            "--rc-file $cf{'rc_file_def_b64_key'}",
        'fwknopd_cmdline'  => "LD_LIBRARY_PATH=$lib_dir $valgrind_str " .
            "$fwknopdCmd -c $cf{'def'} -a $cf{'base64_key_access'} " .
            "-d $default_digest_file -p $default_pid_file $intf_str",
        'fw_rule_created' => $NEW_RULE_REQUIRED,
        'fw_rule_removed' => $NEW_RULE_REMOVED,
        'fatal'    => $NO
    },
    {
        'category' => 'Rijndael SPA',
        'subcategory' => 'client+server',
        'detail'   => 'rc file named key (tcp/22 ssh)',
        'err_msg'  => 'could not complete SPA cycle',
        'function' => \&spa_cycle,
        'cmdline'  => "$default_client_args_no_get_key " .
            "--rc-file $cf{'rc_file_named_key'} -n testssh",
        'fwknopd_cmdline'  => "LD_LIBRARY_PATH=$lib_dir $valgrind_str " .
            "$fwknopdCmd $default_server_conf_args $intf_str",
        'fw_rule_created' => $NEW_RULE_REQUIRED,
        'fw_rule_removed' => $NEW_RULE_REMOVED,
        'fatal'    => $NO
    },
    {
        'category' => 'Rijndael SPA',
        'subcategory' => 'client',
        'detail'   => 'rc file HMAC base64 key (tcp/22 ssh)',
        'err_msg'  => 'SPA packet not generated',
        'function' => \&generic_exec,
        'cmdline'  => "$default_client_args_no_get_key " .
            "--rc-file $cf{'rc_file_hmac_b64_key'}",
        'fatal'    => $NO
    },
    {
        'category' => 'Rijndael SPA',
        'subcategory' => 'client+server',
        'detail'   => 'complete cycle + HMAC (tcp/22 ssh)',
        'err_msg'  => 'could not complete SPA cycle',
        'function' => \&spa_cycle,
        'cmdline'  => "$default_client_args_no_get_key " .
            "--rc-file $cf{'rc_file_hmac_b64_key'}",
        'fwknopd_cmdline'  => "LD_LIBRARY_PATH=$lib_dir $valgrind_str " .
            "$fwknopdCmd -c $cf{'def'} -a $cf{'hmac_access'} " .
            "-d $default_digest_file -p $default_pid_file $intf_str",
        'fw_rule_created' => $NEW_RULE_REQUIRED,
        'fw_rule_removed' => $NEW_RULE_REMOVED,
        'fatal'    => $NO
    },

    ### --key-gen tests
    {
        'category' => 'Rijndael SPA',
        'subcategory' => 'client',
        'detail'   => '--key-gen',
        'err_msg'  => 'keys not generated',
        'function' => \&generic_exec,
        'cmdline'  => "LD_LIBRARY_PATH=$lib_dir " .
            "$valgrind_str $fwknopCmd --key-gen",
        'positive_output_matches' => [qr/BASE64/, qw/HMAC/, qw/KEY/],
        'fatal'    => $NO
    },
    {
        'category' => 'Rijndael SPA',
        'subcategory' => 'client',
        'detail'   => "--key-gen $uniq_keys key uniqueness",
        'err_msg'  => 'keys not generated',
        'function' => \&key_gen_uniqueness,
        'cmdline'  => "LD_LIBRARY_PATH=$lib_dir " .
            "$valgrind_str $fwknopCmd --key-gen",
        'fatal'    => $NO
    },
    {
        'category' => 'Rijndael SPA',
        'subcategory' => 'client',
        'detail'   => '--key-gen to file',
        'err_msg'  => 'keys not generated',
        'function' => \&generic_exec,
        'cmdline'  => "LD_LIBRARY_PATH=$lib_dir " .
            "$valgrind_str $fwknopCmd --key-gen --key-gen-file $key_gen_file",
        'positive_output_matches' => [qr/Wrote.*\skeys/],
        'fatal'    => $NO
    },

    ### rc file tests
    {
        'category' => 'Rijndael SPA',
        'subcategory' => 'client',
        'detail'   => 'rc file invalid stanza (tcp/22 ssh)',
        'err_msg'  => 'SPA packet generated/accepted',
        'function' => \&generic_exec,
        'cmdline'  => "$default_client_args_no_get_key " .
            "--rc-file $cf{'rc_file_named_key'} -n invalidstanza",
        'positive_output_matches' => [qr/Named\sconfiguration.*not\sfound/],
        'fatal'    => $NO
    },
    {
        'category' => 'Rijndael SPA',
        'subcategory' => 'client',
        'detail'   => 'rc file invalid base64 key (tcp/22 ssh)',
        'err_msg'  => 'SPA packet generated/accepted',
        'function' => \&generic_exec,
        'cmdline'  => "$default_client_args_no_get_key " .
            "--rc-file $cf{'rc_file_invalid_b64_key'} -n testssh",
        'positive_output_matches' => [qr/look\slike\sbase64\-encoded/],
        'fatal'    => $NO
    },

    {
        'category' => 'Rijndael SPA',
        'subcategory' => 'client+server',
        'detail'   => 'packet aging (past) (tcp/22 ssh)',
        'err_msg'  => 'old SPA packet accepted',
        'function' => \&spa_cycle,
        'cmdline'  => "$default_client_args --time-offset-minus 300s",
        'fwknopd_cmdline'  => "LD_LIBRARY_PATH=$lib_dir $valgrind_str " .
            "$fwknopdCmd $default_server_conf_args $intf_str",
        'server_positive_output_matches' => [qr/SPA\sdata\stime\sdifference/],
        'fw_rule_created' => $REQUIRE_NO_NEW_RULE,
        'fatal'    => $NO
    },
    {
        'category' => 'Rijndael SPA',
        'subcategory' => 'client+server',
        'detail'   => 'packet aging (future) (tcp/22 ssh)',
        'err_msg'  => 'future SPA packet accepted',
        'function' => \&spa_cycle,
        'cmdline'  => "$default_client_args --time-offset-plus 300s",
        'fwknopd_cmdline'  => "LD_LIBRARY_PATH=$lib_dir $valgrind_str " .
            "$fwknopdCmd $default_server_conf_args $intf_str",
        'server_positive_output_matches' => [qr/SPA\sdata\stime\sdifference/],
        'fw_rule_created' => $REQUIRE_NO_NEW_RULE,
        'fatal'    => $NO
    },
    {
        'category' => 'Rijndael SPA',
        'subcategory' => 'client+server',
        'detail'   => 'invalid SOURCE (tcp/22 ssh)',
        'err_msg'  => 'SPA packet accepted',
        'function' => \&spa_cycle,
        'cmdline'  => $default_client_args,
        'fwknopd_cmdline'  => "LD_LIBRARY_PATH=$lib_dir $valgrind_str " .
            "$fwknopdCmd -c $cf{'def'} -a $cf{'invalid_src_access'} " .
            "-d $default_digest_file -p $default_pid_file $intf_str",
        'server_positive_output_matches' => [qr/Fatal\serror\sparsing\sIP\sto\sint/],
        'fw_rule_created' => $REQUIRE_NO_NEW_RULE,
        'fatal'    => $NO
    },
    {
        'category' => 'Rijndael SPA',
        'subcategory' => 'client+server',
        'detail'   => 'expired stanza (tcp/22 ssh)',
        'err_msg'  => 'SPA packet accepted',
        'function' => \&spa_cycle,
        'cmdline'  => $default_client_args,
        'fwknopd_cmdline'  => "LD_LIBRARY_PATH=$lib_dir $valgrind_str " .
            "$fwknopdCmd -c $cf{'def'} -a $cf{'exp_access'} " .
            "-d $default_digest_file -p $default_pid_file $intf_str",
        'server_positive_output_matches' => [qr/Access\sstanza\shas\sexpired/],
        'fw_rule_created' => $REQUIRE_NO_NEW_RULE,
        'fatal'    => $NO
    },
    {
        'category' => 'Rijndael SPA',
        'subcategory' => 'client+server',
        'detail'   => 'invalid expire date (tcp/22 ssh)',
        'err_msg'  => 'SPA packet accepted',
        'function' => \&spa_cycle,
        'cmdline'  => $default_client_args,
        'fwknopd_cmdline'  => "LD_LIBRARY_PATH=$lib_dir $valgrind_str " .
            "$fwknopdCmd -c $cf{'def'} -a $cf{'invalid_exp_access'} " .
            "-d $default_digest_file -p $default_pid_file $intf_str",
        'server_positive_output_matches' => [qr/invalid\sdate\svalue/],
        'fw_rule_created' => $REQUIRE_NO_NEW_RULE,
        'fatal'    => $NO
    },
    {
        'category' => 'Rijndael SPA',
        'subcategory' => 'client+server',
        'detail'   => 'expired epoch stanza (tcp/22 ssh)',
        'err_msg'  => 'SPA packet accepted',
        'function' => \&spa_cycle,
        'cmdline'  => $default_client_args,
        'fwknopd_cmdline'  => "LD_LIBRARY_PATH=$lib_dir $valgrind_str " .
            "$fwknopdCmd -c $cf{'def'} -a $cf{'exp_epoch_access'} " .
            "-d $default_digest_file -p $default_pid_file $intf_str",
        'server_positive_output_matches' => [qr/Access\sstanza\shas\sexpired/],
        'fw_rule_created' => $REQUIRE_NO_NEW_RULE,
        'fatal'    => $NO
    },
    {
        'category' => 'Rijndael SPA',
        'subcategory' => 'client+server',
        'detail'   => 'future expired stanza (tcp/22 ssh)',
        'err_msg'  => 'SPA packet not accepted',
        'function' => \&spa_cycle,
        'cmdline'  => $default_client_args,
        'fwknopd_cmdline'  => "LD_LIBRARY_PATH=$lib_dir $valgrind_str " .
            "$fwknopdCmd -c $cf{'def'} -a $cf{'future_exp_access'} " .
            "-d $default_digest_file -p $default_pid_file $intf_str",
        'fw_rule_created' => $NEW_RULE_REQUIRED,
        'fw_rule_removed' => $NEW_RULE_REMOVED,
        'fatal'    => $NO
    },

    {
        'category' => 'Rijndael SPA',
        'subcategory' => 'client+server',
        'detail'   => 'OPEN_PORTS (tcp/22 ssh)',
        'err_msg'  => "improper OPEN_PORTS result",
        'function' => \&spa_cycle,
        'cmdline'  => $default_client_args,
        'fwknopd_cmdline'  => "LD_LIBRARY_PATH=$lib_dir $valgrind_str " .
            "$fwknopdCmd -c $cf{'def'} -a $cf{'open_ports_access'} " .
            "-d $default_digest_file -p $default_pid_file $intf_str",
        'fw_rule_created' => $NEW_RULE_REQUIRED,
        'fw_rule_removed' => $NEW_RULE_REMOVED,
        'fatal'    => $NO
    },
    {
        'category' => 'Rijndael SPA',
        'subcategory' => 'client+server',
        'detail'   => 'OPEN_PORTS mismatch',
        'err_msg'  => "SPA packet accepted",
        'function' => \&spa_cycle,
        'cmdline'  => $default_client_args,
        'fwknopd_cmdline'  => "LD_LIBRARY_PATH=$lib_dir $valgrind_str " .
            "$fwknopdCmd -c $cf{'def'} -a $cf{'open_ports_mismatch'} " .
            "-d $default_digest_file -p $default_pid_file $intf_str",
        'server_positive_output_matches' => [qr/One\s+or\s+more\s+requested/],
        'fw_rule_created' => $REQUIRE_NO_NEW_RULE,
        'fatal'    => $NO
    },
    {
        'category' => 'Rijndael SPA',
        'subcategory' => 'client+server',
        'detail'   => 'require user (tcp/22 ssh)',
        'err_msg'  => "missed require user criteria",
        'function' => \&spa_cycle,
        'cmdline'  => "SPOOF_USER=$spoof_user $default_client_args",
        'fwknopd_cmdline'  => "LD_LIBRARY_PATH=$lib_dir $valgrind_str " .
            "$fwknopdCmd -c $cf{'def'} -a $cf{'require_user_access'} " .
            "-d $default_digest_file -p $default_pid_file $intf_str",
        'fw_rule_created' => $NEW_RULE_REQUIRED,
        'fw_rule_removed' => $NEW_RULE_REMOVED,
        'fatal'    => $NO
    },
    {
        'category' => 'Rijndael SPA',
        'subcategory' => 'client+server',
        'detail'   => 'user mismatch (tcp/22 ssh)',
        'err_msg'  => "improper user accepted for access",
        'function' => \&user_mismatch,
        'function' => \&spa_cycle,
        'cmdline'  => $default_client_args,
        'fwknopd_cmdline'  => "LD_LIBRARY_PATH=$lib_dir $valgrind_str " .
            "$fwknopdCmd -c $cf{'def'} -a $cf{'user_mismatch_access'} " .
            "-d $default_digest_file -p $default_pid_file $intf_str",
        'server_positive_output_matches' => [qr/Username\s+in\s+SPA\s+data/],
        'fw_rule_created' => $REQUIRE_NO_NEW_RULE,
        'fatal'    => $NO
    },
    {
        'category' => 'Rijndael SPA',
        'subcategory' => 'client+server',
        'detail'   => 'require src (tcp/22 ssh)',
        'err_msg'  => "fw rule not created",
        'function' => \&spa_cycle,
        'cmdline'  => $default_client_args,
        'fwknopd_cmdline'  => "LD_LIBRARY_PATH=$lib_dir $valgrind_str " .
            "$fwknopdCmd -c $cf{'def'} -a $cf{'require_src_access'} " .
            "-d $default_digest_file -p $default_pid_file $intf_str",
        'fw_rule_created' => $NEW_RULE_REQUIRED,
        'fw_rule_removed' => $NEW_RULE_REMOVED,
        'fatal'    => $NO
    },
    {
        'category' => 'Rijndael SPA',
        'subcategory' => 'client+server',
        'detail'   => 'mismatch require src (tcp/22 ssh)',
        'err_msg'  => "fw rule created",
        'function' => \&spa_cycle,
        'cmdline'  => "LD_LIBRARY_PATH=$lib_dir $valgrind_str " .
            "$fwknopCmd -A tcp/22 -s -D $loopback_ip --get-key " .
            "$local_key_file --verbose --verbose",
        'fwknopd_cmdline'  => "LD_LIBRARY_PATH=$lib_dir $valgrind_str " .
            "$fwknopdCmd -c $cf{'def'} -a $cf{'require_src_access'} " .
            "-d $default_digest_file -p $default_pid_file $intf_str",
        'server_positive_output_matches' => [qr/Got\s0.0.0.0\swhen\svalid\ssource\sIP/],
        'fw_rule_created' => $REQUIRE_NO_NEW_RULE,
        'fatal'    => $NO
    },

    {
        'category' => 'Rijndael SPA',
        'subcategory' => 'client+server',
        'detail'   => 'IP filtering (tcp/22 ssh)',
        'err_msg'  => "did not filter $loopback_ip",
        'function' => \&spa_cycle,
        'cmdline'  => $default_client_args,
        'fwknopd_cmdline'  => "LD_LIBRARY_PATH=$lib_dir $valgrind_str " .
            "$fwknopdCmd -c $cf{'def'} -a $cf{'no_src_match'} " .
            "-d $default_digest_file -p $default_pid_file $intf_str",
        'server_positive_output_matches' => [qr/No\saccess\sdata\sfound/],
        'fw_rule_created' => $REQUIRE_NO_NEW_RULE,
        'fatal'    => $NO
    },
    {
        'category' => 'Rijndael SPA',
        'subcategory' => 'client+server',
        'detail'   => 'subnet filtering (tcp/22 ssh)',
        'err_msg'  => "did not filter $loopback_ip",
        'function' => \&spa_cycle,
        'cmdline'  => $default_client_args,
        'fwknopd_cmdline'  => "LD_LIBRARY_PATH=$lib_dir $valgrind_str " .
            "$fwknopdCmd -c $cf{'def'} -a $cf{'no_subnet_match'} " .
            "-d $default_digest_file -p $default_pid_file $intf_str",
        'server_positive_output_matches' => [qr/No\saccess\sdata\sfound/],
        'fw_rule_created' => $REQUIRE_NO_NEW_RULE,
        'fatal'    => $NO
    },
    {
        'category' => 'Rijndael SPA',
        'subcategory' => 'client+server',
        'detail'   => 'IP+subnet filtering (tcp/22 ssh)',
        'err_msg'  => "did not filter $loopback_ip",
        'function' => \&spa_cycle,
        'cmdline'  => $default_client_args,
        'fwknopd_cmdline'  => "LD_LIBRARY_PATH=$lib_dir $valgrind_str " .
            "$fwknopdCmd -c $cf{'def'} -a $cf{'no_multi_src'} " .
            "-d $default_digest_file -p $default_pid_file $intf_str",
        'server_positive_output_matches' => [qr/No\saccess\sdata\sfound/],
        'fw_rule_created' => $REQUIRE_NO_NEW_RULE,
        'fatal'    => $NO
    },
    {
        'category' => 'Rijndael SPA',
        'subcategory' => 'client+server',
        'detail'   => 'IP match (tcp/22 ssh)',
        'err_msg'  => "did not filter $loopback_ip",
        'function' => \&spa_cycle,
        'cmdline'  => $default_client_args,
        'fwknopd_cmdline'  => "LD_LIBRARY_PATH=$lib_dir $valgrind_str " .
            "$fwknopdCmd -c $cf{'def'} -a $cf{'ip_src_match'} " .
            "-d $default_digest_file -p $default_pid_file $intf_str",
        'fw_rule_created' => $NEW_RULE_REQUIRED,
        'fw_rule_removed' => $NEW_RULE_REMOVED,
        'fatal'    => $NO
    },
    {
        'category' => 'Rijndael SPA',
        'subcategory' => 'client+server',
        'detail'   => 'subnet match (tcp/22 ssh)',
        'err_msg'  => "did not filter $loopback_ip",
        'function' => \&spa_cycle,
        'cmdline'  => $default_client_args,
        'fwknopd_cmdline'  => "LD_LIBRARY_PATH=$lib_dir $valgrind_str " .
            "$fwknopdCmd -c $cf{'def'} -a $cf{'subnet_src_match'} " .
            "-d $default_digest_file -p $default_pid_file $intf_str",
        'fw_rule_created' => $NEW_RULE_REQUIRED,
        'fw_rule_removed' => $NEW_RULE_REMOVED,
        'fatal'    => $NO
    },
    {
        'category' => 'Rijndael SPA',
        'subcategory' => 'client+server',
        'detail'   => 'multi IP/net match (tcp/22 ssh)',
        'err_msg'  => "did not filter $loopback_ip",
        'function' => \&spa_cycle,
        'cmdline'  => $default_client_args,
        'fwknopd_cmdline'  => "LD_LIBRARY_PATH=$lib_dir $valgrind_str " .
            "$fwknopdCmd -c $cf{'def'} -a $cf{'multi_src_access'} " .
            "-d $default_digest_file -p $default_pid_file $intf_str",
        'fw_rule_created' => $NEW_RULE_REQUIRED,
        'fw_rule_removed' => $NEW_RULE_REMOVED,
        'fatal'    => $NO
    },
    {
        'category' => 'Rijndael SPA',
        'subcategory' => 'client+server',
        'detail'   => 'multi access stanzas (tcp/22 ssh)',
        'err_msg'  => "could not complete SPA cycle",
        'function' => \&spa_cycle,
        'cmdline'  => $default_client_args,
        'fwknopd_cmdline'  => "LD_LIBRARY_PATH=$lib_dir $valgrind_str " .
            "$fwknopdCmd -c $cf{'def'} -a $cf{'multi_stanza_access'} " .
            "-d $default_digest_file -p $default_pid_file $intf_str",
        'fw_rule_created' => $NEW_RULE_REQUIRED,
        'fw_rule_removed' => $NEW_RULE_REMOVED,
        'fatal'    => $NO
    },
    {
        'category' => 'Rijndael SPA',
        'subcategory' => 'client+server',
        'detail'   => 'bad/good key stanzas (tcp/22 ssh)',
        'err_msg'  => "could not complete SPA cycle",
        'function' => \&spa_cycle,
        'cmdline'  => $default_client_args,
        'fwknopd_cmdline'  => "LD_LIBRARY_PATH=$lib_dir $valgrind_str " .
            "$fwknopdCmd -c $cf{'def'} -a $cf{'broken_keys_access'} " .
            "-d $default_digest_file -p $default_pid_file $intf_str",
        'fw_rule_created' => $NEW_RULE_REQUIRED,
        'fw_rule_removed' => $NEW_RULE_REMOVED,
        'fatal'    => $NO
    },

    {
        'category' => 'Rijndael SPA',
        'subcategory' => 'client+server',
        'detail'   => "non-enabled NAT (tcp/22 ssh)",
        'err_msg'  => "SPA packet not filtered",
        'function' => \&spa_cycle,
        'cmdline'  => "$default_client_args -N $internal_nat_host:22",
        'fwknopd_cmdline'  => "LD_LIBRARY_PATH=$lib_dir $valgrind_str " .
            "$fwknopdCmd $default_server_conf_args $intf_str",
        'server_positive_output_matches' => [qr/requested\sNAT\saccess.*not\senabled/i],
        'server_conf' => $cf{'nat'},
        'fw_rule_created' => $REQUIRE_NO_NEW_RULE,
        'fatal'    => $NO
    },
    {
        'category' => 'Rijndael SPA',
        'subcategory' => 'client+server',
        'detail'   => "NAT to $internal_nat_host (tcp/22 ssh)",
        'err_msg'  => "could not complete NAT SPA cycle",
        'function' => \&spa_cycle,
        'cmdline'  => "$default_client_args -N $internal_nat_host:22",
        'fwknopd_cmdline'  => "LD_LIBRARY_PATH=$lib_dir $valgrind_str " .
            "$fwknopdCmd -c $cf{'nat'} -a $cf{'open_ports_access'} " .
            "-d $default_digest_file -p $default_pid_file $intf_str",
        'server_positive_output_matches' => [qr/to\:$internal_nat_host\:22/i],
        'fw_rule_created' => $NEW_RULE_REQUIRED,
        'fw_rule_removed' => $NEW_RULE_REMOVED,
        'server_conf' => $cf{'nat'},
        'fatal'    => $NO
    },
    {
        'category' => 'Rijndael SPA',
        'subcategory' => 'client+server',
        'detail'   => "force NAT $force_nat_host (tcp/22 ssh)",
        'err_msg'  => "could not complete NAT SPA cycle",
        'function' => \&spa_cycle,
        'cmdline'  => $default_client_args,
        'fwknopd_cmdline'  => "LD_LIBRARY_PATH=$lib_dir $valgrind_str " .
            "$fwknopdCmd -c $cf{'nat'} -a $cf{'force_nat_access'} " .
            "-d $default_digest_file -p $default_pid_file $intf_str",
        'server_positive_output_matches' => [qr/to\:$force_nat_host\:22/i],
        'server_negative_output_matches' => [qr/to\:$internal_nat_host\:22/i],
        'fw_rule_created' => $NEW_RULE_REQUIRED,
        'fw_rule_removed' => $NEW_RULE_REMOVED,
        'server_conf' => $cf{'nat'},
        'fatal'    => $NO
    },
    {
        'category' => 'Rijndael SPA',
        'subcategory' => 'client+server',
        'detail'   => "local NAT $force_nat_host (tcp/22 ssh)",
        'err_msg'  => "could not complete NAT SPA cycle",
        'function' => \&spa_cycle,
        'cmdline'  => "$default_client_args --nat-local",
        'fwknopd_cmdline'  => "LD_LIBRARY_PATH=$lib_dir $valgrind_str " .
            "$fwknopdCmd -c $cf{'local_nat'} -a $cf{'force_nat_access'} " .
            "-d $default_digest_file -p $default_pid_file $intf_str",
        'server_positive_output_matches' => [qr/to\:$force_nat_host\:22/i,
            qr/FWKNOP_INPUT.*dport\s22.*\sACCEPT/],
        'server_negative_output_matches' => [qr/to\:$internal_nat_host\:22/i],
        'fw_rule_created' => $NEW_RULE_REQUIRED,
        'fw_rule_removed' => $NEW_RULE_REMOVED,
        'server_conf' => $cf{'nat'},
        'fatal'    => $NO
    },
    {
        'category' => 'Rijndael SPA',
        'subcategory' => 'client+server',
        'detail'   => "local NAT non-FORCE_NAT (tcp/22 ssh)",
        'err_msg'  => "could not complete NAT SPA cycle",
        'function' => \&spa_cycle,
        'cmdline'  => "LD_LIBRARY_PATH=$lib_dir $valgrind_str " .
            "$fwknopCmd -A tcp/80 -a $fake_ip -D $loopback_ip --get-key " .
            "$local_key_file --verbose --verbose --nat-local --nat-port 22",
        'fwknopd_cmdline'  => "LD_LIBRARY_PATH=$lib_dir $valgrind_str " .
            "$fwknopdCmd -c $cf{'local_nat'} -a $cf{'def_access'} " .
            "-d $default_digest_file -p $default_pid_file $intf_str",
        'server_positive_output_matches' => [qr/to\:$loopback_ip\:22/i,
            qr/FWKNOP_INPUT.*dport\s22.*\sACCEPT/],
        'server_negative_output_matches' => [qr/to\:$internal_nat_host\:22/i],
        'fw_rule_created' => $NEW_RULE_REQUIRED,
        'fw_rule_removed' => $NEW_RULE_REMOVED,
        'server_conf' => $cf{'nat'},
        'fatal'    => $NO
    },
    {
        'category' => 'Rijndael SPA',
        'subcategory' => 'client+server',
        'detail'   => 'ECB mode (tcp/22 ssh)',
        'err_msg'  => 'could not complete SPA cycle',
        'function' => \&spa_cycle,
        'cmdline'  => "$default_client_args -M ecb",
        'fwknopd_cmdline'  => "LD_LIBRARY_PATH=$lib_dir $valgrind_str " .
            "$fwknopdCmd -c $cf{'def'} -a $cf{'ecb_mode_access'} " .
            "-d $default_digest_file -p $default_pid_file $intf_str",
        'server_negative_output_matches' => [qr/Decryption\sfailed/i],
        'fw_rule_created' => $NEW_RULE_REQUIRED,
        'fw_rule_removed' => $NEW_RULE_REMOVED,
        'fatal'    => $NO
    },
    {
        'category' => 'Rijndael SPA',
        'subcategory' => 'client+server',
        'detail'   => 'CFB mode (tcp/22 ssh)',
        'err_msg'  => 'could not complete SPA cycle',
        'function' => \&spa_cycle,
        'cmdline'  => "$default_client_args -M cfb",
        'fwknopd_cmdline'  => "LD_LIBRARY_PATH=$lib_dir $valgrind_str " .
            "$fwknopdCmd -c $cf{'def'} -a $cf{'cfb_mode_access'} " .
            "-d $default_digest_file -p $default_pid_file $intf_str",
        'server_negative_output_matches' => [qr/Decryption\sfailed/i],
        'fw_rule_created' => $NEW_RULE_REQUIRED,
        'fw_rule_removed' => $NEW_RULE_REMOVED,
        'fatal'    => $NO
    },
    {
        'category' => 'Rijndael SPA',
        'subcategory' => 'client+server',
        'detail'   => 'CTR mode (tcp/22 ssh)',
        'err_msg'  => 'could not complete SPA cycle',
        'function' => \&spa_cycle,
        'cmdline'  => "$default_client_args -M ctr",
        'fwknopd_cmdline'  => "LD_LIBRARY_PATH=$lib_dir $valgrind_str " .
            "$fwknopdCmd -c $cf{'def'} -a $cf{'ctr_mode_access'} " .
            "-d $default_digest_file -p $default_pid_file $intf_str",
        'server_negative_output_matches' => [qr/Decryption\sfailed/i],
        'fw_rule_created' => $NEW_RULE_REQUIRED,
        'fw_rule_removed' => $NEW_RULE_REMOVED,
        'fatal'    => $NO
    },
    {
        'category' => 'Rijndael SPA',
        'subcategory' => 'client+server',
        'detail'   => 'OFB mode (tcp/22 ssh)',
        'err_msg'  => 'could not complete SPA cycle',
        'function' => \&spa_cycle,
        'cmdline'  => "$default_client_args -M ofb",
        'fwknopd_cmdline'  => "LD_LIBRARY_PATH=$lib_dir $valgrind_str " .
            "$fwknopdCmd -c $cf{'def'} -a $cf{'ofb_mode_access'} " .
            "-d $default_digest_file -p $default_pid_file $intf_str",
        'server_negative_output_matches' => [qr/Decryption\sfailed/i],
        'fw_rule_created' => $NEW_RULE_REQUIRED,
        'fw_rule_removed' => $NEW_RULE_REMOVED,
        'fatal'    => $NO
    },

    {
        'category' => 'Rijndael SPA',
        'subcategory' => 'client+server',
        'detail'   => 'mode mismatch (tcp/22 ssh)',
        'err_msg'  => 'server accepted mismatch enc mode',
        'function' => \&spa_cycle,
        'cmdline'  => "$default_client_args -M ecb",
        'fwknopd_cmdline'  => "LD_LIBRARY_PATH=$lib_dir $valgrind_str " .
            "$fwknopdCmd -c $cf{'def'} -a $cf{'def_access'} " .
            "-d $default_digest_file -p $default_pid_file $intf_str",
        'server_positive_output_matches' => [qr/Decryption\sfailed/i],
        'fw_rule_created' => $REQUIRE_NO_NEW_RULE,
        'fatal'    => $NO
    },

    {
        'category' => 'Rijndael SPA',
        'subcategory' => 'client+server',
        'detail'   => 'complete cycle (tcp/23 telnet)',
        'err_msg'  => 'could not complete SPA cycle',
        'function' => \&spa_cycle,
        'cmdline'  => "LD_LIBRARY_PATH=$lib_dir $valgrind_str " .
            "$fwknopCmd -A tcp/23 -a $fake_ip -D $loopback_ip --get-key " .
            "$local_key_file --verbose --verbose",
        'fwknopd_cmdline'  => "LD_LIBRARY_PATH=$lib_dir $valgrind_str " .
            "$fwknopdCmd $default_server_conf_args $intf_str",
        'fw_rule_created' => $NEW_RULE_REQUIRED,
        'fw_rule_removed' => $NEW_RULE_REMOVED,
        'fatal'    => $NO
    },
    {
        'category' => 'Rijndael SPA',
        'subcategory' => 'client+server',
        'detail'   => 'complete cycle (tcp/9418 git)',
        'err_msg'  => 'could not complete SPA cycle',
        'function' => \&spa_cycle,
        'cmdline'  => "LD_LIBRARY_PATH=$lib_dir $valgrind_str " .
            "$fwknopCmd -A tcp/9418 -a $fake_ip -D $loopback_ip --get-key " .
            "$local_key_file --verbose --verbose",
        'fwknopd_cmdline'  => "LD_LIBRARY_PATH=$lib_dir $valgrind_str " .
            "$fwknopdCmd $default_server_conf_args $intf_str",
        'fw_rule_created' => $NEW_RULE_REQUIRED,
        'fw_rule_removed' => $NEW_RULE_REMOVED,
        'fatal'    => $NO
    },
    {
        'category' => 'Rijndael SPA',
        'subcategory' => 'client+server',
        'detail'   => 'complete cycle (udp/53 dns)',
        'err_msg'  => 'could not complete SPA cycle',
        'function' => \&spa_cycle,
        'cmdline'  => "LD_LIBRARY_PATH=$lib_dir $valgrind_str " .
            "$fwknopCmd -A udp/53 -a $fake_ip -D $loopback_ip --get-key " .
            "$local_key_file --verbose --verbose",
        'fwknopd_cmdline'  => "LD_LIBRARY_PATH=$lib_dir $valgrind_str " .
            "$fwknopdCmd $default_server_conf_args $intf_str",
        'fw_rule_created' => $NEW_RULE_REQUIRED,
        'fw_rule_removed' => $NEW_RULE_REMOVED,
        'fatal'    => $NO
    },
    {
        'category' => 'Rijndael SPA',
        'subcategory' => 'client+server',
        'detail'   => "-P bpf SPA over port $non_std_spa_port",
        'err_msg'  => 'could not complete SPA cycle',
        'function' => \&spa_cycle,
        'cmdline'  => "$default_client_args --server-port $non_std_spa_port",
        'fwknopd_cmdline'  => "LD_LIBRARY_PATH=$lib_dir $valgrind_str " .
            "$fwknopdCmd $default_server_conf_args $intf_str " .
            qq|-P "udp port $non_std_spa_port"|,
        'server_positive_output_matches' => [qr/PCAP\sfilter.*\s$non_std_spa_port/],
        'fw_rule_created' => $NEW_RULE_REQUIRED,
        'fw_rule_removed' => $NEW_RULE_REMOVED,
        'fatal'    => $NO
    },

    {
        'category' => 'Rijndael SPA',
        'subcategory' => 'client+server',
        'detail'   => 'random SPA port (tcp/22 ssh)',
        'err_msg'  => 'could not complete SPA cycle',
        'function' => \&spa_cycle,
        'cmdline'  => "$default_client_args -r",
        'fwknopd_cmdline'  => "LD_LIBRARY_PATH=$lib_dir $valgrind_str " .
            "$fwknopdCmd $default_server_conf_args $intf_str " .
            qq|-P "udp"|,
        'fw_rule_created' => $NEW_RULE_REQUIRED,
        'fw_rule_removed' => $NEW_RULE_REMOVED,
        'fatal'    => $NO
    },

    {
        'category' => 'Rijndael SPA',
        'subcategory' => 'client+server',
        'detail'   => 'spoof username (tcp/22)',
        'err_msg'  => 'could not spoof username',
        'function' => \&spoof_username,
        'cmdline'  => "SPOOF_USER=$spoof_user LD_LIBRARY_PATH=$lib_dir $valgrind_str " .
            "$fwknopCmd -A tcp/22 -a $fake_ip -D $loopback_ip --get-key " .
            "$local_key_file --verbose --verbose",
        'fwknopd_cmdline'  => "LD_LIBRARY_PATH=$lib_dir $valgrind_str " .
            "$fwknopdCmd $default_server_conf_args $intf_str",
        'fatal'    => $NO
    },

    {
        'category' => 'Rijndael SPA',
        'subcategory' => 'client+server',
        'detail'   => 'replay attack detection',
        'err_msg'  => 'could not detect replay attack',
        'function' => \&replay_detection,
        'cmdline'  => $default_client_args,
        'fwknopd_cmdline'  => "LD_LIBRARY_PATH=$lib_dir $valgrind_str " .
            "$fwknopdCmd $default_server_conf_args $intf_str",
        'replay_positive_output_matches' => [qr/Replay\sdetected\sfrom\ssource\sIP/],
        'fatal'    => $NO
    },
    {
        'category' => 'Rijndael SPA',
        'subcategory' => 'client+server',
        'detail'   => 'replay detection (Rijndael prefix)',
        'err_msg'  => 'could not detect replay attack',
        'function' => \&replay_detection,
        'pkt_prefix' => 'U2FsdGVkX1',
        'cmdline'  => $default_client_args,
        'fwknopd_cmdline'  => "LD_LIBRARY_PATH=$lib_dir $valgrind_str " .
            "$fwknopdCmd $default_server_conf_args $intf_str",
        'replay_positive_output_matches' => [qr/Data\sis\snot\sa\svalid\sSPA\smessage\sformat/],
        'fatal'    => $NO
    },
    {
        'category' => 'Rijndael SPA',
        'subcategory' => 'client+server',
        'detail'   => 'replay detection (Rijndael prefix)',
        'err_msg'  => 'could not detect replay attack',
        'function' => \&replay_detection,
        'pkt_prefix' => 'U2FsdGVkX1',
        'cmdline'  => $default_client_args,
        'fwknopd_cmdline'  => "LD_LIBRARY_PATH=$lib_dir $valgrind_str " .
            "$fwknopdCmd $default_server_conf_args $intf_str",
        'fatal'    => $NO
    },
    {
        'category' => 'Rijndael SPA',
        'subcategory' => 'server',
        'detail'   => 'digest cache structure',
        'err_msg'  => 'improper digest cache structure',
        'function' => \&digest_cache_structure,
        'fatal'    => $NO
    },

    {
        'category' => 'Rijndael SPA',
        'subcategory' => 'client+server',
        'detail'   => 'non-base64 altered SPA data',
        'err_msg'  => 'allowed improper SPA data',
        'function' => \&altered_non_base64_spa_data,
        'cmdline'  => $default_client_args,
        'fwknopd_cmdline'  => "LD_LIBRARY_PATH=$lib_dir $valgrind_str " .
            "$fwknopdCmd $default_server_conf_args $intf_str",
        'fatal'    => $NO
    },
    {
        'category' => 'Rijndael SPA',
        'subcategory' => 'client+server',
        'detail'   => 'base64 altered SPA data',
        'err_msg'  => 'allowed improper SPA data',
        'function' => \&altered_base64_spa_data,
        'cmdline'  => $default_client_args,
        'fwknopd_cmdline'  => "LD_LIBRARY_PATH=$lib_dir $valgrind_str " .
            "$fwknopdCmd $default_server_conf_args $intf_str",
        'fatal'    => $NO
    },
    {
        'category' => 'Rijndael SPA',
        'subcategory' => 'client+server',
        'detail'   => 'appended data to SPA pkt',
        'err_msg'  => 'allowed improper SPA data',
        'function' => \&appended_spa_data,
        'cmdline'  => $default_client_args,
        'fwknopd_cmdline'  => "LD_LIBRARY_PATH=$lib_dir $valgrind_str " .
            "$fwknopdCmd $default_server_conf_args $intf_str",
        'fatal'    => $NO
    },
    {
        'category' => 'Rijndael SPA',
        'subcategory' => 'client+server',
        'detail'   => 'prepended data to SPA pkt',
        'err_msg'  => 'allowed improper SPA data',
        'function' => \&prepended_spa_data,
        'cmdline'  => $default_client_args,
        'fwknopd_cmdline'  => "LD_LIBRARY_PATH=$lib_dir $valgrind_str " .
            "$fwknopdCmd $default_server_conf_args $intf_str",
        'fatal'    => $NO
    },

    {
        'category' => 'GnuPG (GPG) SPA',
        'subcategory' => 'client+server',
        'detail'   => 'complete cycle (tcp/22 ssh)',
        'err_msg'  => 'could not complete SPA cycle',
        'function' => \&spa_cycle,
        'cmdline'  => $default_client_gpg_args,
        'fwknopd_cmdline'  => $default_server_gpg_args,
        'fw_rule_created' => $NEW_RULE_REQUIRED,
        'fw_rule_removed' => $NEW_RULE_REMOVED,
        'fatal'    => $NO
    },
    {
        'category' => 'GnuPG (GPG) SPA',
        'subcategory' => 'client+server',
        'detail'   => 'rc file default key (tcp/22 ssh)',
        'err_msg'  => 'could not complete SPA cycle',
        'function' => \&spa_cycle,
        'cmdline'  => "$default_client_gpg_args_no_get_key " .
            "--rc-file $cf{'rc_file_def_key'}",
        'fwknopd_cmdline'  => $default_server_gpg_args,
        'fw_rule_created' => $NEW_RULE_REQUIRED,
        'fw_rule_removed' => $NEW_RULE_REMOVED,
        'fatal'    => $NO
    },
    {
        'category' => 'GnuPG (GPG) SPA',
        'subcategory' => 'client+server',
        'detail'   => 'rc file named key (tcp/22 ssh)',
        'err_msg'  => 'could not complete SPA cycle',
        'function' => \&spa_cycle,
        'cmdline'  => "$default_client_gpg_args_no_get_key " .
            "--rc-file $cf{'rc_file_named_key'} -n testssh",
        'fwknopd_cmdline'  => $default_server_gpg_args,
        'fw_rule_created' => $NEW_RULE_REQUIRED,
        'fw_rule_removed' => $NEW_RULE_REMOVED,
        'fatal'    => $NO
    },
    {
        'category' => 'GnuPG (GPG) SPA',
        'subcategory' => 'client+server',
        'detail'   => 'multi gpg-IDs (tcp/22 ssh)',
        'err_msg'  => 'could not complete SPA cycle',
        'function' => \&spa_cycle,
        'cmdline'  => $default_client_gpg_args,
        'fwknopd_cmdline'  => "LD_LIBRARY_PATH=$lib_dir " .
            "$valgrind_str $fwknopdCmd -c $cf{'def'} " .
            "-a $cf{'multi_gpg_access'} $intf_str " .
            "-d $default_digest_file -p $default_pid_file",
        'fw_rule_created' => $NEW_RULE_REQUIRED,
        'fw_rule_removed' => $NEW_RULE_REMOVED,
        'fatal'    => $NO
    },

    {
        'category' => 'GnuPG (GPG) SPA',
        'subcategory' => 'client+server',
        'detail'   => 'complete cycle (tcp/23 telnet)',
        'err_msg'  => 'could not complete SPA cycle',
        'function' => \&spa_cycle,
        'cmdline'  => "LD_LIBRARY_PATH=$lib_dir $valgrind_str " .
            "$fwknopCmd -A tcp/23 -a $fake_ip -D $loopback_ip --get-key " .
            "$local_key_file --verbose --verbose " .
            "--gpg-recipient-key $gpg_server_key " .
            "--gpg-signer-key $gpg_client_key " .
            "--gpg-home-dir $gpg_client_home_dir",
        'fwknopd_cmdline'  => $default_server_gpg_args,
        'fw_rule_created' => $NEW_RULE_REQUIRED,
        'fw_rule_removed' => $NEW_RULE_REMOVED,
        'fatal'    => $NO
    },
    {
        'category' => 'GnuPG (GPG) SPA',
        'subcategory' => 'client+server',
        'detail'   => 'complete cycle (tcp/9418 git)',
        'err_msg'  => 'could not complete SPA cycle',
        'function' => \&spa_cycle,
        'cmdline'  => "LD_LIBRARY_PATH=$lib_dir $valgrind_str " .
            "$fwknopCmd -A tcp/9418 -a $fake_ip -D $loopback_ip --get-key " .
            "$local_key_file --verbose --verbose " .
            "--gpg-recipient-key $gpg_server_key " .
            "--gpg-signer-key $gpg_client_key " .
            "--gpg-home-dir $gpg_client_home_dir",
        'fwknopd_cmdline'  => $default_server_gpg_args,
        'fw_rule_created' => $NEW_RULE_REQUIRED,
        'fw_rule_removed' => $NEW_RULE_REMOVED,
        'fatal'    => $NO
    },
    {
        'category' => 'GnuPG (GPG) SPA',
        'subcategory' => 'client+server',
        'detail'   => 'complete cycle (udp/53 dns)',
        'err_msg'  => 'could not complete SPA cycle',
        'function' => \&spa_cycle,
        'cmdline'  => "LD_LIBRARY_PATH=$lib_dir $valgrind_str " .
            "$fwknopCmd -A udp/53 -a $fake_ip -D $loopback_ip --get-key " .
            "$local_key_file --verbose --verbose " .
            "--gpg-recipient-key $gpg_server_key " .
            "--gpg-signer-key $gpg_client_key " .
            "--gpg-home-dir $gpg_client_home_dir",
        'fwknopd_cmdline'  => $default_server_gpg_args,
        'fw_rule_created' => $NEW_RULE_REQUIRED,
        'fw_rule_removed' => $NEW_RULE_REMOVED,
        'fatal'    => $NO
    },

    {
        'category' => 'GnuPG (GPG) SPA',
        'subcategory' => 'client+server',
        'detail'   => 'replay attack detection',
        'err_msg'  => 'could not detect replay attack',
        'function' => \&replay_detection,
        'cmdline'  => $default_client_gpg_args,
        'fwknopd_cmdline'  => $default_server_gpg_args,
        'replay_positive_output_matches' => [qr/Replay\sdetected\sfrom\ssource\sIP/],
        'fatal'    => $NO
    },
    {
        'category' => 'GnuPG (GPG) SPA',
        'subcategory' => 'client+server',
        'detail'   => 'replay detection (GnuPG prefix)',
        'err_msg'  => 'could not detect replay attack',
        'function' => \&replay_detection,
        'pkt_prefix' => 'hQ',
        'cmdline'  => $default_client_gpg_args,
        'fwknopd_cmdline'  => "LD_LIBRARY_PATH=$lib_dir $valgrind_str " .
            "$fwknopdCmd $default_server_conf_args $intf_str",
        'replay_positive_output_matches' => [qr/Data\sis\snot\sa\svalid\sSPA\smessage\sformat/],
        'fatal'    => $NO
    },
    {
        'category' => 'GnuPG (GPG) SPA',
        'subcategory' => 'client+server',
        'detail'   => 'replay detection (GnuPG prefix)',
        'err_msg'  => 'could not detect replay attack',
        'function' => \&replay_detection,
        'pkt_prefix' => 'hQ',
        'cmdline'  => $default_client_args,
        'fwknopd_cmdline'  => "LD_LIBRARY_PATH=$lib_dir $valgrind_str " .
            "$fwknopdCmd $default_server_conf_args $intf_str",
        'fatal'    => $NO
    },


    {
        'category' => 'GnuPG (GPG) SPA',
        'subcategory' => 'client+server',
        'detail'   => 'non-base64 altered SPA data',
        'err_msg'  => 'allowed improper SPA data',
        'function' => \&altered_non_base64_spa_data,
        'cmdline'  => $default_client_gpg_args,
        'fwknopd_cmdline'  => $default_server_gpg_args,
        'fatal'    => $NO
    },
    {
        'category' => 'GnuPG (GPG) SPA',
        'subcategory' => 'client+server',
        'detail'   => 'base64 altered SPA data',
        'err_msg'  => 'allowed improper SPA data',
        'function' => \&altered_base64_spa_data,
        'cmdline'  => $default_client_gpg_args,
        'fwknopd_cmdline'  => $default_server_gpg_args,
        'fatal'    => $NO
    },
    {
        'category' => 'GnuPG (GPG) SPA',
        'subcategory' => 'client+server',
        'detail'   => 'appended data to SPA pkt',
        'err_msg'  => 'allowed improper SPA data',
        'function' => \&appended_spa_data,
        'cmdline'  => $default_client_gpg_args,
        'fwknopd_cmdline'  => $default_server_gpg_args,
        'fatal'    => $NO
    },
    {
        'category' => 'GnuPG (GPG) SPA',
        'subcategory' => 'client+server',
        'detail'   => 'prepended data to SPA pkt',
        'err_msg'  => 'allowed improper SPA data',
        'function' => \&prepended_spa_data,
        'cmdline'  => $default_client_gpg_args,
        'fwknopd_cmdline'  => $default_server_gpg_args,
        'fatal'    => $NO
    },
    {
        'category' => 'GnuPG (GPG) SPA',
        'subcategory' => 'client+server',
        'detail'   => 'spoof username (tcp/22 ssh)',
        'err_msg'  => 'could not spoof username',
        'function' => \&spoof_username,
        'cmdline'  => "SPOOF_USER=$spoof_user $default_client_gpg_args",
        'fwknopd_cmdline'  => $default_server_gpg_args,
        'fatal'    => $NO
    },
    {
        'category' => 'GnuPG (GPG) SPA',
        'subcategory' => 'server',
        'detail'   => 'digest cache structure',
        'err_msg'  => 'improper digest cache structure',
        'function' => \&digest_cache_structure,
        'fatal'    => $NO
    },

    {
        'category' => 'profile coverage',
        'detail'   => 'gcov profile coverage',
        'err_msg'  => 'profile coverage failed',
        'function' => \&profile_coverage,
        'fatal'    => $NO
    },
);

my %test_keys = (
    'category'        => $REQUIRED,
    'subcategory'     => $OPTIONAL,
    'detail'          => $REQUIRED,
    'function'        => $REQUIRED,
    'binary'          => $OPTIONAL,
    'cmdline'         => $OPTIONAL,
    'fwknopd_cmdline' => $OPTIONAL,
    'fatal'           => $OPTIONAL,
    'exec_err'        => $OPTIONAL,
    'fw_rule_created' => $OPTIONAL,
    'fw_rule_removed' => $OPTIONAL,
    'server_conf'     => $OPTIONAL,
    'pkt_prefix'      => $OPTIONAL,
<<<<<<< HEAD
=======
    'no_ip_check'     => $OPTIONAL,
>>>>>>> 5fd3343c
    'positive_output_matches' => $OPTIONAL,
    'negative_output_matches' => $OPTIONAL,
    'server_positive_output_matches' => $OPTIONAL,
    'server_negative_output_matches' => $OPTIONAL,
    'replay_positive_output_matches' => $OPTIONAL,
    'replay_negative_output_matches' => $OPTIONAL,
);

if ($diff_mode) {
    &diff_test_results();
    exit 0;
}

### make sure everything looks as expected before continuing
&init();

&logr("\n[+] Starting the fwknop test suite...\n\n" .
    "    args: @args_cp\n\n"
);

### save the results from any previous test suite run
### so that we can potentially compare them with --diff
if ($saved_last_results) {
    &logr("    Saved results from previous run " .
        "to: ${output_dir}.last/\n\n");
}

### main loop through all of the tests
for my $test_hr (@tests) {
    &run_test($test_hr);
    if ($test_limit > 0) {
        last if $executed >= $test_limit;
    }
}

if ($use_valgrind) {
    &run_test(
        {
            'category' => 'valgrind output',
            'subcategory' => 'flagged functions',
            'detail'   => '',
            'err_msg'  => 'could not parse flagged functions',
            'function' => \&parse_valgrind_flagged_functions,
            'fatal'    => $NO
        }
    );
}

&logr("\n[+] passed/failed/executed: $passed/$failed/$executed tests\n\n");

copy $logfile, "$output_dir/$logfile" or die $!;

exit 0;

#===================== end main =======================

sub run_test() {
    my $test_hr = shift;

    my $msg = "[$test_hr->{'category'}]";
    $msg .= " [$test_hr->{'subcategory'}]" if $test_hr->{'subcategory'};
    $msg .= " $test_hr->{'detail'}";

    return unless &process_include_exclude($msg);

    if ($list_mode) {
        print $msg, "\n";
        return;
    }

    &dots_print($msg);

    $executed++;
    $curr_test_file   = "$output_dir/$executed.test";
    $server_test_file = "$output_dir/${executed}_fwknopd.test";

    &write_test_file("[+] TEST: $msg\n", $curr_test_file);
    $test_hr->{'msg'} = $msg;
    if (&{$test_hr->{'function'}}($test_hr)) {
        &logr("pass ($executed)\n");
        $passed++;
    } else {
        &logr("fail ($executed)\n");
        $failed++;

        if ($test_hr->{'fatal'} eq $YES) {
            die "[*] required test failed, exiting.";
        }
    }

    return;
}

sub process_include_exclude() {
    my $msg = shift;

    ### inclusions/exclusions
    if (@tests_to_include) {
        my $found = 0;
        for my $test (@tests_to_include) {
            if ($msg =~ /$test/ or ($use_valgrind
                    and $msg =~ /valgrind\soutput/)) {
                $found = 1;
                last;
            }
        }
        return 0 unless $found;
    }
    if (@tests_to_exclude) {
        my $found = 0;
        for my $test (@tests_to_exclude) {
            if ($msg =~ /$test/) {
                $found = 1;
                last;
            }
        }
        return 0 if $found;
    }
    return 1;
}

sub diff_test_results() {

    $diff_dir1 = "${output_dir}.last" unless $diff_dir1;
    $diff_dir2 = $output_dir unless $diff_dir2;

    die "[*] Need results from a previous run before running --diff"
        unless -d $diff_dir2;
    die "[*] Current results set does not exist." unless -d $diff_dir1;

    my %curr_tests  = ();
    my %prev_tests = ();

    ### Only diff results for matching tests (parse the logfile to see which
    ### test numbers match across the two test cycles).
    &build_results_hash(\%curr_tests, $diff_dir1);
    &build_results_hash(\%prev_tests, $diff_dir2);

    for my $test_msg (sort {$curr_tests{$a}{'num'} <=> $curr_tests{$b}{'num'}}
                keys %curr_tests) {
        my $curr_result = $curr_tests{$test_msg}{'pass_fail'};
        my $curr_num    = $curr_tests{$test_msg}{'num'};
        if (defined $prev_tests{$test_msg}) {
            print "[+] Diff check: $test_msg\n";
            my $prev_result = $prev_tests{$test_msg}{'pass_fail'};
            my $prev_num    = $prev_tests{$test_msg}{'num'};
            if ($curr_result ne $prev_result) {
                print " ** Verdict diff: current: $curr_result, ",
                    "previous: $prev_result $test_msg\n";
            }

            &diff_results($prev_num, $curr_num, $diff_dir1, $diff_dir2);

            print "\n";
        }
    }

    if (-d "$diff_dir1/$valgrind_cov_dir"
            and -d "$diff_dir2/$valgrind_cov_dir") {
        &diff_valgrind_results(\%curr_tests, \%prev_tests)
    }

    exit 0;
}

sub diff_valgrind_results() {
    my ($curr_tests_hr, $prev_tests_hr) = @_;

    print "\n\n\n[+] Valgrind differences:\n\n";
    for my $test_msg (sort {$curr_tests_hr->{$a}->{'num'} <=> $curr_tests_hr->{$b}->{'num'}}
                keys %$curr_tests_hr) {
        my $curr_num = $curr_tests_hr->{$test_msg}->{'num'};
        if (defined $prev_tests_hr->{$test_msg}) {
            print "[+] Valgrind diff check: $test_msg\n";
            my $prev_result = $prev_tests_hr->{$test_msg}->{'pass_fail'};
            my $prev_num    = $prev_tests_hr->{$test_msg}->{'num'};
            &diff_results($prev_num, $curr_num,
                "$diff_dir1/$valgrind_cov_dir", "$diff_dir2/$valgrind_cov_dir");

            print "\n";
        }
    }

    return;
}

sub diff_results() {
    my ($prev_num, $curr_num, $dir1, $dir2) = @_;

    ### edit out any valgrind "==354==" prefixes
    my $valgrind_search_re = qr/^==\d+==\s/;

    ### remove CMD timestamps
    my $cmd_search_re = qr/^\S+\s.*?\s\d{4}\sCMD\:/;

    for my $file ("$dir1/${prev_num}.test",
        "$dir1/${prev_num}_fwknopd.test",
        "$dir2/${curr_num}.test",
        "$dir2/${curr_num}_fwknopd.test",
    ) {
        system qq{perl -p -i -e 's|$valgrind_search_re||' $file} if -e $file;
        system qq{perl -p -i -e 's|$cmd_search_re|CMD:|' $file} if -e $file;
    }

    if (-e "$dir1/${prev_num}.test"
            and -e "$dir2/${curr_num}.test") {
        system "diff -u $dir1/${prev_num}.test " .
            "$dir2/${curr_num}.test";
    }

    if (-e "$dir1/${prev_num}_fwknopd.test"
            and -e "$dir2/${curr_num}_fwknopd.test") {
        system "diff -u $dir1/${prev_num}_fwknopd.test " .
            "$dir2/${curr_num}_fwknopd.test";
    }

    return;
}

sub build_results_hash() {
    my ($hr, $dir) = @_;

    open F, "< $dir/$logfile" or die $!;
    while (<F>) {
        if (/^(.*?)\.\.\..*(pass|fail)\s\((\d+)\)/) {
            $hr->{$1}{'pass_fail'} = $2;
            $hr->{$1}{'num'}       = $3;
        }
    }
    return;
}

sub compile_warnings() {

    ### 'make clean' as root
    return 0 unless &run_cmd('make -C .. clean',
        $cmd_out_tmp, $curr_test_file);

    if ($sudo_path) {
        my $username = getpwuid((stat($configure_path))[4]);
        die "[*] Could not determine $configure_path owner"
            unless $username;

        return 0 unless &run_cmd("$sudo_path -u $username make -C ..",
            $cmd_out_tmp, $curr_test_file);

    } else {

        return 0 unless &run_cmd('make -C ..',
            $cmd_out_tmp, $curr_test_file);

    }

    ### look for compilation warnings - something like:
    ###     warning: ‘test’ is used uninitialized in this function
    return 0 if &file_find_regex([qr/\swarning:\s/, qr/gcc\:.*\sunused/],
        $MATCH_ANY, $curr_test_file);

    ### the new binaries should exist
    unless (-e $fwknopCmd and -x $fwknopCmd) {
        &write_test_file("[-] $fwknopCmd does not exist or not executable.\n",
            $curr_test_file);
    }
    unless (-e $fwknopdCmd and -x $fwknopdCmd) {
        &write_test_file("[-] $fwknopdCmd does not exist or not executable.\n",
            $curr_test_file);
    }

    return 1;
}

sub profile_coverage() {

    ### check for any *.gcno files - if they don't exist, then fwknop was
    ### not compiled with profile support
    unless (glob('../client/*.gcno') and glob('../server/*.gcno')) {
        &write_test_file("[-] ../client/*.gcno and " .
            "../server/*.gcno files do not exist.\n", $curr_test_file);
        return 0;
    }

    my $curr_dir = getcwd() or die $!;

    ### gcov -b ../client/*.gcno
    for my $dir ('../client', '../server', '../lib/.libs') {
        next unless -d $dir;
        chdir $dir or die $!;
        system "$gcov_path -b -u *.gcno > /dev/null 2>&1";
        chdir $curr_dir or die $!;

        &run_cmd(qq|grep "called 0 returned" $dir/*.gcov|,
                $cmd_out_tmp, $curr_test_file);
    }

    return 1;
}

sub binary_exists() {
    my $test_hr = shift;
    return 0 unless $test_hr->{'binary'};

    ### account for different libfko.so paths (e.g. libfko.so.0.3 with no
    ### libfko.so link on OpenBSD, and libfko.dylib path on Mac OS X)

    if ($test_hr->{'binary'} =~ /libfko/) {
        unless (-e $test_hr->{'binary'}) {
            my $file = "$lib_dir/libfko.dylib";
            if (-e $file) {
                $test_hr->{'binary'} = $file;
                $libfko_bin = $file;
            } else {
                for my $f (glob("$lib_dir/libfko.so*")) {
                    if (-e $f and -x $f) {
                        $test_hr->{'binary'} = $f;
                        $libfko_bin = $f;
                        last;
                    }
                }
            }
        }
    }

    return 0 unless -e $test_hr->{'binary'} and -x $test_hr->{'binary'};
    return 1;
}

sub expected_code_version() {
    my $test_hr = shift;

    unless (-e '../VERSION') {
        &write_test_file("[-] ../VERSION file does not exist.\n",
            $curr_test_file);
        return 0;
    }

    open F, '< ../VERSION' or die $!;
    my $line = <F>;
    close F;
    if ($line =~ /(\d.*\d)/) {
        my $version = $1;
        return 0 unless &run_cmd($test_hr->{'cmdline'},
            $cmd_out_tmp, $curr_test_file);
        return 1 if &file_find_regex([qr/$version/],
            $MATCH_ALL, $curr_test_file);
    }
    return 0;
}

sub client_send_spa_packet() {
    my $test_hr = shift;

    &write_key('fwknoptest', $local_key_file);

    return 0 unless &run_cmd($test_hr->{'cmdline'},
            $cmd_out_tmp, $curr_test_file);
    return 0 unless &file_find_regex([qr/final\spacked/i],
        $MATCH_ALL, $curr_test_file);

    return 1;
}

sub spa_cycle() {
    my $test_hr = shift;

    my ($rv, $server_was_stopped, $fw_rule_created, $fw_rule_removed)
            = &client_server_interaction($test_hr, [], $USE_CLIENT);

    if ($test_hr->{'fw_rule_created'} eq $NEW_RULE_REQUIRED) {
        $rv = 0 unless $fw_rule_created;
    } elsif ($test_hr->{'fw_rule_created'} eq $REQUIRE_NO_NEW_RULE) {
        $rv = 0 if $fw_rule_created;
    }

    if ($test_hr->{'fw_rule_removed'} eq $NEW_RULE_REMOVED) {
        $rv = 0 unless $fw_rule_removed;
    } elsif ($test_hr->{'fw_rule_removed'} eq $REQUIRE_NO_NEW_REMOVED) {
        $rv = 0 if $fw_rule_removed;
    }

    if ($test_hr->{'client_positive_output_matches'}) {
        $rv = 0 unless &file_find_regex(
            $test_hr->{'client_positive_output_matches'},
            $MATCH_ALL, $curr_test_file);
    }

    if ($test_hr->{'client_negative_output_matches'}) {
        $rv = 0 if &file_find_regex(
            $test_hr->{'client_negative_output_matches'},
            $MATCH_ANY, $curr_test_file);
    }

    if ($test_hr->{'server_positive_output_matches'}) {
        $rv = 0 unless &file_find_regex(
            $test_hr->{'server_positive_output_matches'},
            $MATCH_ALL, $server_test_file);
    }

    if ($test_hr->{'server_negative_output_matches'}) {
        $rv = 0 if &file_find_regex(
            $test_hr->{'server_negative_output_matches'},
            $MATCH_ANY, $server_test_file);
    }

    return $rv;
}

sub spoof_username() {
    my $test_hr = shift;

    my $rv = &spa_cycle($test_hr);

    unless (&file_find_regex([qr/Username:\s*$spoof_user/],
            $MATCH_ALL, $curr_test_file)) {
        $rv = 0;
    }

    unless (&file_find_regex([qr/Username:\s*$spoof_user/],
            $MATCH_ALL, $server_test_file)) {
        $rv = 0;
    }

    return $rv;
}

sub replay_detection() {
    my $test_hr = shift;

    ### do a complete SPA cycle and then parse the SPA packet out of the
    ### current test file and re-send

    return 0 unless &spa_cycle($test_hr);

    my $spa_pkt = &get_spa_packet_from_file($curr_test_file);

    unless ($spa_pkt) {
        &write_test_file("[-] could not get SPA packet " .
            "from file: $curr_test_file\n",
            $curr_test_file);
        return 0;
    }

    if ($test_hr->{'pkt_prefix'}) {
        $spa_pkt = $test_hr->{'pkt_prefix'} . $spa_pkt;
    }

    my @packets = (
        {
            'proto'  => 'udp',
            'port'   => $default_spa_port,
            'dst_ip' => $loopback_ip,
            'data'   => $spa_pkt,
        },
    );

    my ($rv, $server_was_stopped, $fw_rule_created, $fw_rule_removed)
        = &client_server_interaction($test_hr, \@packets, $USE_PREDEF_PKTS);

    $rv = 0 unless $server_was_stopped;

    if ($test_hr->{'replay_positive_output_matches'}) {
        $rv = 0 unless &file_find_regex(
            $test_hr->{'replay_positive_output_matches'},
            $MATCH_ALL, $server_test_file);
    }

    if ($test_hr->{'replay_negative_output_matches'}) {
        $rv = 0 if &file_find_regex(
            $test_hr->{'replay_negative_output_matches'},
            $MATCH_ANY, $server_test_file);
    }

    return $rv;
}

sub digest_cache_structure() {
    my $test_hr = shift;
    my $rv = 1;

    &run_cmd("file $default_digest_file", $cmd_out_tmp, $curr_test_file);

    if (&file_find_regex([qr/ASCII/i], $MATCH_ALL, $cmd_out_tmp)) {

        ### the format should be:
        ### <digest> <proto> <src_ip> <src_port> <dst_ip> <dst_port> <time>
        open F, "< $default_digest_file" or
            die "[*] could not open $default_digest_file: $!";
        while (<F>) {
            next if /^#/;
            next unless /\S/;
            unless (m|^\S+\s+\d+\s+$ip_re\s+\d+\s+$ip_re\s+\d+\s+\d+|) {
                &write_test_file("[-] invalid digest.cache line: $_",
                    $curr_test_file);
                $rv = 0;
                last;
            }
        }
        close F;
    } elsif (&file_find_regex([qr/dbm/i], $MATCH_ALL, $cmd_out_tmp)) {
        &write_test_file("[+] DBM digest file format, " .
            "assuming this is valid.\n", $curr_test_file);
    } else {
        ### don't know what kind of file the digest.cache is
        &write_test_file("[-] unrecognized file type for " .
            "$default_digest_file.\n", $curr_test_file);
        $rv = 0;
    }

    if ($rv) {
        &write_test_file("[+] valid digest.cache structure.\n",
            $curr_test_file);
    }

    return $rv;
}

sub server_bpf_ignore_packet() {
    my $test_hr = shift;

    my $rv = 1;
    my $server_was_stopped = 0;
    my $fw_rule_created = 0;
    my $fw_rule_removed = 0;

    unless (&client_send_spa_packet($test_hr)) {
        &write_test_file("[-] fwknop client execution error.\n",
            $curr_test_file);
        $rv = 0;
    }

    my $spa_pkt = &get_spa_packet_from_file($curr_test_file);

    unless ($spa_pkt) {
        &write_test_file("[-] could not get SPA packet " .
            "from file: $curr_test_file\n", $curr_test_file);
        return 0;
    }

    my @packets = (
        {
            'proto'  => 'udp',
            'port'   => $default_spa_port,
            'dst_ip' => $loopback_ip,
            'data'   => $spa_pkt,
        },
    );

    ($rv, $server_was_stopped, $fw_rule_created, $fw_rule_removed)
        = &client_server_interaction($test_hr, \@packets, $USE_PREDEF_PKTS);

    unless (&file_find_regex([qr/PCAP\sfilter.*\s$non_std_spa_port/],
            $MATCH_ALL, $server_test_file)) {
        $rv = 0;
    }

    return $rv;
}

sub altered_non_base64_spa_data() {
    my $test_hr = shift;

    my $rv = 1;
    my $server_was_stopped = 0;
    my $fw_rule_created = 0;
    my $fw_rule_removed = 0;

    unless (&client_send_spa_packet($test_hr)) {
        &write_test_file("[-] fwknop client execution error.\n",
            $curr_test_file);
        $rv = 0;
    }

    my $spa_pkt = &get_spa_packet_from_file($curr_test_file);

    unless ($spa_pkt) {
        &write_test_file("[-] could not get SPA packet " .
            "from file: $curr_test_file\n", $curr_test_file);
        return 0;
    }

    ### alter one byte (change to a ":")
    $spa_pkt =~ s|^(.{3}).|$1:|;

    my @packets = (
        {
            'proto'  => 'udp',
            'port'   => $default_spa_port,
            'dst_ip' => $loopback_ip,
            'data'   => $spa_pkt,
        },
    );

    ($rv, $server_was_stopped, $fw_rule_created, $fw_rule_removed)
        = &client_server_interaction($test_hr, \@packets, $USE_PREDEF_PKTS);

    $rv = 0 unless $server_was_stopped;

    return $rv;
}

sub altered_base64_spa_data() {
    my $test_hr = shift;

    my $rv = 1;
    my $server_was_stopped = 0;
    my $fw_rule_created = 0;
    my $fw_rule_removed = 0;

    unless (&client_send_spa_packet($test_hr)) {
        &write_test_file("[-] fwknop client execution error.\n",
            $curr_test_file);
        $rv = 0;
    }

    my $spa_pkt = &get_spa_packet_from_file($curr_test_file);

    unless ($spa_pkt) {
        &write_test_file("[-] could not get SPA packet " .
            "from file: $curr_test_file\n", $curr_test_file);
        return 0;
    }

    $spa_pkt =~ s|^(.{3}).|AAAA|;

    my @packets = (
        {
            'proto'  => 'udp',
            'port'   => $default_spa_port,
            'dst_ip' => $loopback_ip,
            'data'   => $spa_pkt,
        },
    );

    ($rv, $server_was_stopped, $fw_rule_created, $fw_rule_removed)
        = &client_server_interaction($test_hr, \@packets, $USE_PREDEF_PKTS);

    $rv = 0 unless $server_was_stopped;

    if ($fw_rule_created) {
        &write_test_file("[-] new fw rule created.\n", $curr_test_file);
        $rv = 0;
    } else {
        &write_test_file("[+] new fw rule not created.\n", $curr_test_file);
    }

    unless (&file_find_regex([qr/Error\screating\sfko\scontext/],
            $MATCH_ALL, $server_test_file)) {
        $rv = 0;
    }

    return $rv;
}

sub appended_spa_data() {
    my $test_hr = shift;

    my $rv = 1;
    my $server_was_stopped = 0;
    my $fw_rule_created = 0;
    my $fw_rule_removed = 0;

    unless (&client_send_spa_packet($test_hr)) {
        &write_test_file("[-] fwknop client execution error.\n",
            $curr_test_file);
        $rv = 0;
    }

    my $spa_pkt = &get_spa_packet_from_file($curr_test_file);

    unless ($spa_pkt) {
        &write_test_file("[-] could not get SPA packet " .
            "from file: $curr_test_file\n", $curr_test_file);
        return 0;
    }

    $spa_pkt .= 'AAAA';

    my @packets = (
        {
            'proto'  => 'udp',
            'port'   => $default_spa_port,
            'dst_ip' => $loopback_ip,
            'data'   => $spa_pkt,
        },
    );

    ($rv, $server_was_stopped, $fw_rule_created, $fw_rule_removed)
        = &client_server_interaction($test_hr, \@packets, $USE_PREDEF_PKTS);

    $rv = 0 unless $server_was_stopped;

    if ($fw_rule_created) {
        &write_test_file("[-] new fw rule created.\n", $curr_test_file);
        $rv = 0;
    } else {
        &write_test_file("[+] new fw rule not created.\n", $curr_test_file);
    }

    unless (&file_find_regex([qr/Error\screating\sfko\scontext/],
            $MATCH_ALL, $server_test_file)) {
        $rv = 0;
    }

    return $rv;
}

sub prepended_spa_data() {
    my $test_hr = shift;

    my $rv = 1;
    my $server_was_stopped = 0;
    my $fw_rule_created = 0;
    my $fw_rule_removed = 0;

    unless (&client_send_spa_packet($test_hr)) {
        &write_test_file("[-] fwknop client execution error.\n",
            $curr_test_file);
        $rv = 0;
    }

    my $spa_pkt = &get_spa_packet_from_file($curr_test_file);

    unless ($spa_pkt) {
        &write_test_file("[-] could not get SPA packet " .
            "from file: $curr_test_file\n", $curr_test_file);
        return 0;
    }

    $spa_pkt = 'AAAA' . $spa_pkt;

    my @packets = (
        {
            'proto'  => 'udp',
            'port'   => $default_spa_port,
            'dst_ip' => $loopback_ip,
            'data'   => $spa_pkt,
        },
    );

    ($rv, $server_was_stopped, $fw_rule_created, $fw_rule_removed)
        = &client_server_interaction($test_hr, \@packets, $USE_PREDEF_PKTS);

    $rv = 0 unless $server_was_stopped;

    if ($fw_rule_created) {
        &write_test_file("[-] new fw rule created.\n", $curr_test_file);
        $rv = 0;
    } else {
        &write_test_file("[+] new fw rule not created.\n", $curr_test_file);
    }

    unless (&file_find_regex([qr/Error\screating\sfko\scontext/],
            $MATCH_ALL, $server_test_file)) {
        $rv = 0;
    }

    return $rv;
}

sub server_start() {
    my $test_hr = shift;

    my ($rv, $server_was_stopped, $fw_rule_created, $fw_rule_removed)
        = &client_server_interaction($test_hr, [], $USE_PREDEF_PKTS);

    unless (&file_find_regex([qr/Starting\sfwknopd\smain\sevent\sloop/],
            $MATCH_ALL, $server_test_file)) {
        $rv = 0;
    }

    $rv = 0 unless $server_was_stopped;

    return $rv;
}

sub server_stop() {
    my $test_hr = shift;

    my ($rv, $server_was_stopped, $fw_rule_created, $fw_rule_removed)
        = &client_server_interaction($test_hr, [], $USE_PREDEF_PKTS);

    $rv = 0 unless $server_was_stopped;

    return $rv;
}

sub server_packet_limit() {
    my $test_hr = shift;

    my @packets = (
        {
            'proto'  => 'udp',
            'port'   => $default_spa_port,
            'dst_ip' => $loopback_ip,
            'data'   => 'A'x700,
        },
    );

    my ($rv, $server_was_stopped, $fw_rule_created, $fw_rule_removed)
        = &client_server_interaction($test_hr, \@packets, $USE_PREDEF_PKTS);

    if (&is_fwknopd_running()) {
        &stop_fwknopd();
        $rv = 0;
    }

    unless (&file_find_regex([qr/count\slimit\sof\s1\sreached/],
            $MATCH_ALL, $server_test_file)) {
        $rv = 0;
    }

    unless (&file_find_regex([qr/Shutting\sDown\sfwknopd/i],
            $MATCH_ALL, $server_test_file)) {
        $rv = 0;
    }

    return $rv;
}

sub server_ignore_small_packets() {
    my $test_hr = shift;

    my @packets = (
        {
            'proto'  => 'udp',
            'port'   => $default_spa_port,
            'dst_ip' => $loopback_ip,
            'data'   => 'A'x120,  ### < MIN_SPA_DATA_SIZE
        },
    );

    my ($rv, $server_was_stopped, $fw_rule_created, $fw_rule_removed)
        = &client_server_interaction($test_hr, \@packets, $USE_PREDEF_PKTS);

    sleep 2;

    if (&is_fwknopd_running()) {
        &stop_fwknopd();
        $rv = 0;
    }

    return $rv;
}

sub client_server_interaction() {
    my ($test_hr, $pkts_hr, $spa_client_flag, $fw_rules_flag) = @_;

    my $rv = 1;
    my $server_was_stopped = 1;
    my $fw_rule_created = 1;
    my $fw_rule_removed = 0;

    ### start fwknopd to monitor for the SPA packet over the loopback interface
    my $fwknopd_parent_pid = &start_fwknopd($test_hr);

    ### give fwknopd a chance to parse its config and start sniffing
    ### on the loopback interface
    if ($use_valgrind) {
        sleep 3;
    } else {
        sleep 2;
    }

    ### send the SPA packet(s) to the server either manually using IO::Socket or
    ### with the fwknopd client
    if ($spa_client_flag == $USE_CLIENT) {
        unless (&client_send_spa_packet($test_hr)) {
            &write_test_file("[-] fwknop client execution error.\n",
                $curr_test_file);
            $rv = 0;
        }
    } else {
        &send_packets($pkts_hr);
    }

    ### check to see if the SPA packet resulted in a new fw access rule
    my $ctr = 0;
    while (not &is_fw_rule_active($test_hr)) {
        &write_test_file("[-] new fw rule does not exist.\n",
            $curr_test_file);
        $ctr++;
        last if $ctr == 3;
        sleep 1;
    }
    if ($ctr == 3) {
        $fw_rule_created = 0;
        $fw_rule_removed = 0;
    }

    &time_for_valgrind() if $use_valgrind;

    if ($fw_rule_created) {
        sleep 3;  ### allow time for rule time out.
        if (&is_fw_rule_active($test_hr)) {
            &write_test_file("[-] new fw rule not timed out.\n",
                $curr_test_file);
            $rv = 0;
        } else {
            &write_test_file("[+] new fw rule timed out.\n",
                $curr_test_file);
            $fw_rule_removed = 1;
        }
    }

    if (&is_fwknopd_running()) {
        &stop_fwknopd();
        unless (&file_find_regex([qr/Got\sSIGTERM/],
                $MATCH_ALL, $server_test_file)) {
            $server_was_stopped = 0;
        }
    } else {
        &write_test_file("[-] server is not running.\n",
            $curr_test_file);
        $server_was_stopped = 0;
    }

    return ($rv, $server_was_stopped, $fw_rule_created, $fw_rule_removed);
}

sub get_spa_packet_from_file() {
    my $file = shift;

    my $spa_pkt = '';

    my $found_trigger_line = 0;
    open F, "< $file" or die "[*] Could not open file $file: $!";
    while (<F>) {
        if (/final\spacked/i) {
            $found_trigger_line = 1;
            next;
        }
        next unless $found_trigger_line;

        ### the next line with non whitespace is the SPA packet
        if (/(\S+)/) {
            $spa_pkt = $1;
            last;
        }
    }
    close F;

    return $spa_pkt;
}

sub send_packets() {
    my $pkts_ar = shift;

    open F, ">> $curr_test_file" or die $!;
    print F "[+] send_packets(): Sending the following packets...\n";
    print F Dumper $pkts_ar;
    close F;

    for my $pkt_hr (@$pkts_ar) {
        if ($pkt_hr->{'proto'} eq 'tcp' or $pkt_hr->{'proto'} eq 'udp') {
            my $socket = IO::Socket::INET->new(
                PeerAddr => $pkt_hr->{'dst_ip'},
                PeerPort => $pkt_hr->{'port'},
                Proto    => $pkt_hr->{'proto'},
                Timeout  => 1
            ) or die "[*] Could not acquire $pkt_hr->{'proto'}/$pkt_hr->{'port'} " .
                "socket to $pkt_hr->{'dst_ip'}: $!";

            $socket->send($pkt_hr->{'data'});
            undef $socket;

        } elsif ($pkt_hr->{'proto'} eq 'http') {
            ### FIXME
        } elsif ($pkt_hr->{'proto'} eq 'icmp') {
            ### FIXME
        }

        sleep $pkt_hr->{'delay'} if defined $pkt_hr->{'delay'};
    }
    return;
}

sub rc_file_exists() {
    my $test_hr = shift;

    my $rv = 1;

    if (-e $tmp_rc_file) {
        $rv = 0 unless &file_find_regex([qr/This\sfile\scontains/],
            $MATCH_ALL, $tmp_rc_file);
    } else {
        &write_test_file("[-] $tmp_rc_file does not exist.\n",
            $curr_test_file);
        $rv = 0;
    }

    return $rv;
}


sub generic_exec() {
    my $test_hr = shift;

    my $rv = 1;

    my $exec_rv = &run_cmd($test_hr->{'cmdline'},
                $cmd_out_tmp, $curr_test_file);

    if ($test_hr->{'exec_err'} eq $YES) {
        $rv = 0 if $exec_rv;
    } elsif ($test_hr->{'exec_err'} eq $NO) {
        $rv = 0 unless $exec_rv;
    } ### else it must be $IGNORE so ignore the $exec_rv value

    if ($test_hr->{'positive_output_matches'}) {
        $rv = 0 unless &file_find_regex(
            $test_hr->{'positive_output_matches'},
            $MATCH_ALL, $curr_test_file);
    }

    if ($test_hr->{'negative_output_matches'}) {
        $rv = 0 if &file_find_regex(
            $test_hr->{'negative_output_matches'},
            $MATCH_ANY, $curr_test_file);
    }

    return $rv;
}

sub key_gen_uniqueness() {
    my $test_hr = shift;

    my %rijndael_keys = ();
    my %hmac_keys     = ();

    ### collect key information
    my $found_dup = 0;
    for (my $i=0; $i < $uniq_keys; $i++) {
        open CMD, "$test_hr->{'cmdline'} | " or die $!;
        while (<CMD>) {
            if (/^KEY_BASE64\:\s+(\S+)/) {
                $found_dup = 1 if defined $rijndael_keys{$1};
                $rijndael_keys{$1} = '';
            } elsif (/^HMAC_KEY_BASE64\:\s+(\S+)/) {
                $found_dup = 1 if defined $hmac_keys{$1};
                $hmac_keys{$1} = '';
            }
        }
        close CMD;
        last if $found_dup;
    }

    return ! $found_dup;
}

### check for PIE
sub pie_binary() {
    my $test_hr = shift;
    return 0 unless $test_hr->{'binary'};
    &run_cmd("./hardening-check $test_hr->{'binary'}",
            $cmd_out_tmp, $curr_test_file);
    return 0 if &file_find_regex([qr/Position\sIndependent.*:\sno/i],
        $MATCH_ALL, $curr_test_file);
    return 1;
}

### check for stack protection
sub stack_protected_binary() {
    my $test_hr = shift;
    return 0 unless $test_hr->{'binary'};
    &run_cmd("./hardening-check $test_hr->{'binary'}",
            $cmd_out_tmp, $curr_test_file);
    return 0 if &file_find_regex([qr/Stack\sprotected.*:\sno/i],
        $MATCH_ALL, $curr_test_file);
    return 1;
}

### check for fortified source functions
sub fortify_source_functions() {
    my $test_hr = shift;
    return 0 unless $test_hr->{'binary'};
    &run_cmd("./hardening-check $test_hr->{'binary'}",
            $cmd_out_tmp, $curr_test_file);
    return 0 if &file_find_regex([qr/Fortify\sSource\sfunctions:\sno/i],
        $MATCH_ALL, $curr_test_file);
    return 1;
}

### check for read-only relocations
sub read_only_relocations() {
    my $test_hr = shift;
    return 0 unless $test_hr->{'binary'};
    &run_cmd("./hardening-check $test_hr->{'binary'}",
            $cmd_out_tmp, $curr_test_file);
    return 0 if &file_find_regex([qr/Read.only\srelocations:\sno/i],
        $MATCH_ALL, $curr_test_file);
    return 1;
}

### check for immediate binding
sub immediate_binding() {
    my $test_hr = shift;
    return 0 unless $test_hr->{'binary'};
    &run_cmd("./hardening-check $test_hr->{'binary'}",
            $cmd_out_tmp, $curr_test_file);
    return 0 if &file_find_regex([qr/Immediate\sbinding:\sno/i],
        $MATCH_ALL, $curr_test_file);
    return 1;
}

sub specs() {

     &run_cmd("LD_LIBRARY_PATH=$lib_dir $valgrind_str $fwknopdCmd " .
            "$default_server_conf_args --fw-list-all",
            $cmd_out_tmp, $curr_test_file);

    my $have_gpgme = 0;

    for my $cmd (
        'uname -a',
        'uptime',
        'ifconfig -a',
        'ls -l /etc', 'if [ -e /etc/issue ]; then cat /etc/issue; fi',
        'if [ `which iptables` ]; then iptables -V; fi',
        'if [ -e /proc/cpuinfo ]; then cat /proc/cpuinfo; fi',
        'if [ -e /proc/config.gz ]; then zcat /proc/config.gz; fi',
        'if [ `which gpg` ]; then gpg --version; fi',
        'if [ `which tcpdump` ]; then ldd `which tcpdump`; fi',
        "ldd $fwknopCmd",
        "ldd $fwknopdCmd",
        "ldd $libfko_bin",
        'ls -l /usr/lib/*pcap*',
        'ls -l /usr/local/lib/*pcap*',
        'ls -l /usr/lib/*fko*',
        'ls -l /usr/local/lib/*fko*',
    ) {
        &run_cmd($cmd, $cmd_out_tmp, $curr_test_file);

        if ($cmd =~ /^ldd/) {
            $have_gpgme++ if &file_find_regex([qr/gpgme/],
                $MATCH_ALL, $cmd_out_tmp);
        }
    }

    ### all three of fwknop/fwknopd/libfko must link against gpgme in order
    ### to enable gpg tests
    unless ($have_gpgme == 3) {
        push @tests_to_exclude, "GPG";
    }

    return 1;
}

sub time_for_valgrind() {
    my $ctr = 0;
    while (&run_cmd("ps axuww | grep LD_LIBRARY_PATH | " .
            "grep valgrind |grep -v perl | grep -v grep",
            $cmd_out_tmp, $curr_test_file)) {
        $ctr++;
        last if $ctr == 5;
        sleep 1;
    }
    return;
}

sub anonymize_results() {
    my $rv = 0;
    die "[*] $output_dir does not exist" unless -d $output_dir;
    die "[*] $logfile does not exist, has $0 been executed?"
        unless -e $logfile;
    if (-e $tarfile) {
        unlink $tarfile or die "[*] Could not unlink $tarfile: $!";
    }

    ### remove non-loopback IP addresses
    my $search_re = qr/\b127\.0\.0\.1\b/;
    system "perl -p -i -e 's|$search_re|00MY1271STR00|g' $output_dir/*.test";
    $search_re = qr/\b127\.0\.0\.2\b/;
    system "perl -p -i -e 's|$search_re|00MY1272STR00|g' $output_dir/*.test";
    $search_re = qr/\b0\.0\.0\.0\b/;
    system "perl -p -i -e 's|$search_re|00MY0000STR00|g' $output_dir/*.test";
    $search_re = qr/\b(?:[0-2]?\d{1,2}\.){3}[0-2]?\d{1,2}\b/;
    system "perl -p -i -e 's|$search_re|N.N.N.N|g' $output_dir/*.test";
    system "perl -p -i -e 's|00MY1271STR00|127.0.0.1|g' $output_dir/*.test";
    system "perl -p -i -e 's|00MY1272STR00|127.0.0.2|g' $output_dir/*.test";
    system "perl -p -i -e 's|00MY0000STR00|0.0.0.0|g' $output_dir/*.test";

    ### remove hostname from any uname output
    $search_re = qr/\suname\s+\-a\s*\n\s*(\S+)\s+\S+/;
    system "perl -p -i -e 'undef \$/; s|$search_re" .
        "| uname -a\n\$1 (removed)|s' $output_dir/*.test";

    $search_re = qr/uname=\x27(\S+)\s+\S+/;
    system "perl -p -i -e 's|$search_re|uname= \$1 (removed)|' $output_dir/*.test";

    ### create tarball
    system "tar cvfz $tarfile $logfile $output_dir";
    print "[+] Anonymized test results file: $tarfile\n";
    if (-e $tarfile) {
        $rv = 1;
    }
    return $rv;
}


sub write_pid() {
    my $test_hr = shift;

    open F, "> $default_pid_file" or die $!;
    print F "1\n";
    close F;

    &server_start($test_hr);

    open F, "< $default_pid_file" or die $!;
    my $pid = <F>;
    chomp $pid;
    close F;

    if ($pid != 1) {
        return 1;
    }

    return 0;
}

sub start_fwknopd() {
    my $test_hr = shift;

    &write_test_file("[+] TEST: $test_hr->{'msg'}\n", $server_test_file);

    my $pid = fork();
    die "[*] Could not fork: $!" unless defined $pid;

    if ($pid == 0) {

        ### we are the child, so start fwknopd
        exit &run_cmd($test_hr->{'fwknopd_cmdline'},
            $server_cmd_tmp, $server_test_file);
    }
    return $pid;
}

sub write_key() {
    my ($key, $file) = @_;

    open K, "> $file" or die "[*] Could not open $file: $!";
    print K "$loopback_ip: $key\n";
    print K "localhost: $key\n";
    print K "some.host.through.proxy.com: $key\n";
    close K;
    return;
}

sub dump_pids() {
    open C, ">> $curr_test_file"
        or die "[*] Could not open $curr_test_file: $!";
    print C "\n" . localtime() . " [+] PID dump:\n";
    close C;
    &run_cmd("ps auxww | grep knop |grep -v grep",
        $cmd_out_tmp, $curr_test_file);
    return;
}

sub run_cmd() {
    my ($cmd, $cmd_out, $file) = @_;

    if (-e $file) {
        open F, ">> $file"
            or die "[*] Could not open $file: $!";
        print F localtime() . " CMD: $cmd\n";
        close F;
    } else {
        open F, "> $file"
            or die "[*] Could not open $file: $!";
        print F localtime() . " CMD: $cmd\n";
        close F;
    }

    my $rv = ((system "$cmd > $cmd_out 2>&1") >> 8);

    open C, "< $cmd_out" or die "[*] Could not open $cmd_out: $!";
    my @cmd_lines = <C>;
    close C;

    open F, ">> $file" or die "[*] Could not open $file: $!";
    print F $_ for @cmd_lines;
    close F;

    if ($rv == 0) {
        return 1;
    }
    return 0;
}

sub dots_print() {
    my $msg = shift;
    &logr($msg);
    my $dots = '';
    for (my $i=length($msg); $i < $PRINT_LEN; $i++) {
        $dots .= '.';
    }
    &logr($dots);
    return;
}

sub init() {

    $|++; ### turn off buffering

    $< == 0 && $> == 0 or
        die "[*] $0: You must be root (or equivalent ",
            "UID 0 account) to effectively test fwknop";

    ### validate test hashes
    my $hash_num = 0;
    for my $test_hr (@tests) {
        for my $key (keys %test_keys) {
            if ($test_keys{$key} == $REQUIRED) {
                die "[*] Missing '$key' element in hash: $hash_num"
                    unless defined $test_hr->{$key};
            } else {
                $test_hr->{$key} = '' unless defined $test_hr->{$key};
            }
        }
        $hash_num++;
    }

    if ($use_valgrind) {
        die "[*] $valgrindCmd exec problem, use --valgrind-path"
            unless -e $valgrindCmd and -x $valgrindCmd;
    }

    die "[*] $conf_dir directory does not exist." unless -d $conf_dir;
    die "[*] $lib_dir directory does not exist." unless -d $lib_dir;

    for my $name (keys %cf) {
        die "[*] $cf{$name} does not exist" unless -e $cf{$name};
    }

    if (-d $output_dir) {
        if (-d "${output_dir}.last") {
            rmtree "${output_dir}.last"
                or die "[*] rmtree ${output_dir}.last $!";
        }
        move $output_dir, "${output_dir}.last" or die $!;
        if (-e "$output_dir/init") {
            copy "$output_dir/init", "${output_dir}.last/init";
        }
        if (-e $logfile) {
            copy $logfile, "${output_dir}.last/$logfile" or die $!;
        }
        $saved_last_results = 1;
    }

    for my $dir ($output_dir, $run_dir) {
        next if -d $dir;
        mkdir $dir or die "[*] Could not mkdir $dir: $!";
    }

    for my $file (glob("$output_dir/*.test"), "$output_dir/init",
            $tmp_rc_file, $logfile, $key_gen_file) {
        next unless -e $file;
        unlink $file or die "[*] Could not unlink($file)";
    }

    if ($test_include) {
        @tests_to_include = split /\s*,\s*/, $test_include;
    }
    if ($test_exclude) {
        @tests_to_exclude = split /\s*,\s*/, $test_exclude;
    }

    ### make sure no fwknopd instance is currently running
    die "[*] Please stop the running fwknopd instance."
        if &is_fwknopd_running();

    unless ($enable_recompilation_warnings_check) {
        push @tests_to_exclude, 'recompilation';
    }

<<<<<<< HEAD
    unless ($enable_profile_coverage_check) {
        push @tests_to_exclude, 'profile coverage';
=======
    unless ($enable_client_ip_resolve_test) {
        push @tests_to_exclude, 'IP resolve';
>>>>>>> 5fd3343c
    }

    $sudo_path = &find_command('sudo');

    unless ((&find_command('cc') or &find_command('gcc')) and &find_command('make')) {
        ### disable compilation checks
        push @tests_to_exclude, 'recompilation';
    }

    $gcov_path = &find_command('gcov');

    if ($gcov_path) {
        if ($enable_profile_coverage_check) {
            for my $extension ('*.gcov', '*.gcda') {
                ### remove profile output from any previous run
                system qq{find .. -name $extension | xargs rm 2> /dev/null};
            }
        }
    } else {
        push @tests_to_exclude, 'profile coverage';
    }

    open UNAME, "uname |" or die "[*] Could not execute uname: $!";
    while (<UNAME>) {
        if (/linux/i) {
            $platform = 'linux';
            last;
        }
    }
    close UNAME;

    unless ($platform eq 'linux') {
        push @tests_to_exclude, 'NAT';
    }

    if (-e $default_digest_file) {
        unlink $default_digest_file;
    }

    return;
}

sub identify_loopback_intf() {
    return if $loopback_intf;

    ### Linux:

    ### lo    Link encap:Local Loopback
    ###       inet addr:127.0.0.1  Mask:255.0.0.0
    ###       inet6 addr: ::1/128 Scope:Host
    ###       UP LOOPBACK RUNNING  MTU:16436  Metric:1
    ###       RX packets:534709 errors:0 dropped:0 overruns:0 frame:0
    ###       TX packets:534709 errors:0 dropped:0 overruns:0 carrier:0
    ###       collisions:0 txqueuelen:0
    ###       RX bytes:101110617 (101.1 MB)  TX bytes:101110617 (101.1 MB)

    ### Freebsd:

    ### lo0: flags=8049<UP,LOOPBACK,RUNNING,MULTICAST> metric 0 mtu 16384
    ###         options=3<RXCSUM,TXCSUM>
    ###         inet6 fe80::1%lo0 prefixlen 64 scopeid 0x2
    ###         inet6 ::1 prefixlen 128
    ###         inet 127.0.0.1 netmask 0xff000000
    ###         nd6 options=3<PERFORMNUD,ACCEPT_RTADV>

    my $intf = '';
    my $found_loopback_intf = 0;

    my $cmd = 'ifconfig -a';
    open C, "$cmd |" or die "[*] (use --loopback <name>) $cmd: $!";
    while (<C>) {
        if (/^(\S+?):?\s+.*loopback/i) {
            $intf = $1;
            next;
        }
        if (/^\S/ and $intf and not $found_loopback_intf) {
            ### should not happen
            last;
        }
        if ($intf and /\b127\.0\.0\.1\b/) {
            $found_loopback_intf = 1;
            last;
        }
    }
    close C;

    die "[*] could not determine loopback interface, use --loopback <name>"
        unless $found_loopback_intf;

    $loopback_intf = $intf;

    return;
}

sub parse_valgrind_flagged_functions() {

    for my $file (glob("$output_dir/*.test")) {

        my $type = 'server';
        $type = 'client' if $file =~ /\d\.test/;

        my $filename = $1 if $file =~ m|.*/(.*)|;
        my %file_scope_flagged_fcns = ();
        my %file_scope_flagged_fcns_unique = ();
        my $test_title = '';

        open F, "< $file" or die $!;
        while (<F>) {
            ### ==30969==    by 0x4E3983A: fko_set_username (fko_user.c:65)
            if (/^==.*\sby\s\S+\:\s(\S+)\s(.*)/) {
                $valgrind_flagged_fcns{$type}{"$1 $2"}++;
                $valgrind_flagged_fcns_unique{$type}{$1}++;
                $file_scope_flagged_fcns{"$1 $2"}++;
                $file_scope_flagged_fcns_unique{$1}++;
            } elsif (/TEST:\s/) {
                $test_title = $_;
            }
        }
        close F;

        ### write out flagged fcns for this file
        mkdir "$output_dir/$valgrind_cov_dir"
            unless -d "$output_dir/$valgrind_cov_dir";

        if ($filename) {
            open F, "> $output_dir/$valgrind_cov_dir/$filename"
                or die "[*] Could not open file $output_dir/$valgrind_cov_dir/$filename: $!";
            print F $test_title;
            if (keys %file_scope_flagged_fcns_unique) {
                print F "\n[+] fwknop functions (unique view):\n";
                for my $fcn (sort {$file_scope_flagged_fcns_unique{$b}
                        <=> $file_scope_flagged_fcns_unique{$a}}
                        keys %file_scope_flagged_fcns_unique) {
                    printf F "    %5d : %s\n", $file_scope_flagged_fcns_unique{$fcn}, $fcn;
                }
            }
            if (keys %file_scope_flagged_fcns) {
                print F "\n[+] fwknop functions (with call line numbers):\n";
                for my $fcn (sort {$file_scope_flagged_fcns{$b}
                        <=> $file_scope_flagged_fcns{$a}} keys %file_scope_flagged_fcns) {
                    printf F "    %5d : %s\n", $file_scope_flagged_fcns{$fcn}, $fcn;
                }
            }
            close F;
        }
    }

    open F, ">> $curr_test_file" or die $!;
    for my $type ('client', 'server') {
        print F "\n[+] fwknop $type functions (unique view):\n";
        next unless defined $valgrind_flagged_fcns_unique{$type};
        for my $fcn (sort {$valgrind_flagged_fcns_unique{$type}{$b}
                <=> $valgrind_flagged_fcns_unique{$type}{$a}}
                keys %{$valgrind_flagged_fcns_unique{$type}}) {
            printf F "    %5d : %s\n", $valgrind_flagged_fcns_unique{$type}{$fcn}, $fcn;
        }
        print F "\n[+] fwknop $type functions (with call line numbers):\n";
        for my $fcn (sort {$valgrind_flagged_fcns{$type}{$b}
                <=> $valgrind_flagged_fcns{$type}{$a}} keys %{$valgrind_flagged_fcns{$type}}) {
            printf F "    %5d : %s\n", $valgrind_flagged_fcns{$type}{$fcn}, $fcn;
        }
        next unless defined $valgrind_flagged_fcns{$type};

    }
    close F;
    return 1;
}

sub is_fw_rule_active() {
    my $test_hr = shift;

    my $conf_args = $default_server_conf_args;

    if ($test_hr->{'server_conf'}) {
        $conf_args = "-c $test_hr->{'server_conf'} -a $cf{'def_access'} " .
            "-d $default_digest_file -p $default_pid_file";
    }

<<<<<<< HEAD
    return 1 if &run_cmd("LD_LIBRARY_PATH=$lib_dir $fwknopdCmd " .
            qq{$conf_args --fw-list | grep -v "# DISABLED" |grep $fake_ip |grep _exp_},
            $cmd_out_tmp, $curr_test_file);
=======
    if ($test_hr->{'no_ip_check'}) {
        return 1 if &run_cmd("LD_LIBRARY_PATH=$lib_dir $fwknopdCmd " .
                qq{$conf_args --fw-list | grep -v "# DISABLED" |grep _exp_},
                $cmd_out_tmp, $current_test_file);
    } else {
        return 1 if &run_cmd("LD_LIBRARY_PATH=$lib_dir $fwknopdCmd " .
                qq{$conf_args --fw-list | grep -v "# DISABLED" |grep $fake_ip |grep _exp_},
                $cmd_out_tmp, $current_test_file);
    }

>>>>>>> 5fd3343c
    return 0;
}

sub is_fwknopd_running() {

    sleep 2 if $use_valgrind;

    &run_cmd("LD_LIBRARY_PATH=$lib_dir $fwknopdCmd $default_server_conf_args " .
        "--status", $cmd_out_tmp, $curr_test_file);

    return 1 if &file_find_regex([qr/Detected\sfwknopd\sis\srunning/i],
            $MATCH_ALL, $cmd_out_tmp);

    return 0;
}

sub stop_fwknopd() {

    &run_cmd("LD_LIBRARY_PATH=$lib_dir $fwknopdCmd " .
        "$default_server_conf_args -K", $cmd_out_tmp, $curr_test_file);

    if ($use_valgrind) {
        &time_for_valgrind();
    } else {
        sleep 1;
    }

    return;
}

sub file_find_regex() {
    my ($re_ar, $match_style, $file) = @_;

    my $found_all_regexs = 1;
    my $found_single_match = 0;
    my @write_lines = ();
    my @file_lines = ();

    open F, "< $file" or die "[*] Could not open $file: $!";
    while (<F>) {
        push @file_lines, $_;
    }
    close F;

    for my $re (@$re_ar) {
        my $matched = 0;
        for my $line (@file_lines) {
            if ($line =~ $re) {
                push @write_lines, "[.] file_find_regex() " .
                    "Matched '$re' with line: $line";
                $matched = 1;
                $found_single_match = 1;
            }
        }
        unless ($matched) {
            push @write_lines, "[.] file_find_regex() " .
                "Did not match regex '$re' from regexs: '@$re_ar' " .
                "within file: $file\n";
            $found_all_regexs = 0;
        }
    }

    for my $line (@write_lines) {
        &write_test_file($line, $file);
    }

    if ($match_style == $MATCH_ANY) {
        return $found_single_match;
    }

    return $found_all_regexs;
}

sub find_command() {
    my $cmd = shift;

    my $path = '';
    open C, "which $cmd |" or die "[*] Could not execute: which $cmd: $!";
    while (<C>) {
        if (m|^(/.*$cmd)$|) {
            $path = $1;
            last;
        }
    }
    close C;
    return $path;
}

sub write_test_file() {
    my ($msg, $file) = @_;

    if (-e $file) {
        open F, ">> $file"
            or die "[*] Could not open $file: $!";
        print F $msg;
        close F;
    } else {
        open F, "> $file"
            or die "[*] Could not open $file: $!";
        print F $msg;
        close F;
    }
    return;
}

sub logr() {
    my $msg = shift;
    print STDOUT $msg;
    open F, ">> $logfile" or die $!;
    print F $msg;
    close F;
    return;
}

sub usage() {
    print <<_HELP_;

[+] $0 <options>

    -A   --Anonymize-results      - Prepare anonymized results at:
                                    $tarfile
    --diff                        - Compare the results of one test run to
                                    another.  By default this compares output
                                    in ${output_dir}.last to $output_dir
    --diff-dir1=<path>            - Left hand side of diff directory path,
                                    default is: ${output_dir}.last
    --diff-dir2=<path>            - Right hand side of diff directory path,
                                    default is: $output_dir
    --include=<regex>             - Specify a regex to be used over test
                                    names that must match.
    --exclude=<regex>             - Specify a regex to be used over test
                                    names that must not match.
    --enable-recompile            - Recompile fwknop sources and look for
                                    compilation warnings.
    --enable-valgrind             - Run every test underneath valgrind.
    --List                        - List test names.
    --test-limit=<num>            - Limit the number of tests that will run.
    --loopback-intf=<intf>        - Specify loopback interface name (default
                                    depends on the OS where the test suite
                                    is executed).
    --output-dir=<path>           - Path to output directory, default is:
                                    $output_dir
    --fwknop-path=<path>          - Path to fwknop binary, default is:
                                    $fwknopCmd
    --fwknopd-path=<path>         - Path to fwknopd binary, default is:
                                    $fwknopdCmd
    --libfko-path=<path>          - Path to libfko, default is:
                                    $libfko_bin
    --valgrind-path=<path>        - Path to valgrind, default is:
                                    $valgrindCmd
    -h   --help                   - Display usage on STDOUT and exit.

_HELP_
    exit 0;
}<|MERGE_RESOLUTION|>--- conflicted
+++ resolved
@@ -145,11 +145,8 @@
     'test-exclude=s'    => \$test_exclude,
     'exclude=s'         => \$test_exclude,  ### synonym
     'enable-recompile-check' => \$enable_recompilation_warnings_check,
-<<<<<<< HEAD
     'enable-profile-coverage-check' => \$enable_profile_coverage_check,
-=======
     'enable-ip-resolve' => \$enable_client_ip_resolve_test,
->>>>>>> 5fd3343c
     'List-mode'         => \$list_mode,
     'test-limit=i'      => \$test_limit,
     'enable-valgrind'   => \$use_valgrind,
@@ -661,25 +658,32 @@
     {
         'category' => 'Rijndael SPA',
         'subcategory' => 'client+server',
-<<<<<<< HEAD
+        'detail'   => 'client IP resolve (tcp/22 ssh)',
+        'err_msg'  => 'could not complete SPA cycle',
+        'function' => \&spa_cycle,
+        'cmdline'  => $client_ip_resolve_args,
+        'no_ip_check' => 1,
+        'fwknopd_cmdline'  => "LD_LIBRARY_PATH=$lib_dir $valgrind_str " .
+            "$fwknopdCmd $default_server_conf_args $intf_str",
+        'fw_rule_created' => $NEW_RULE_REQUIRED,
+        'fw_rule_removed' => $NEW_RULE_REMOVED,
+        'fatal'    => $NO
+    },
+
+    {
+        'category' => 'Rijndael SPA',
+        'subcategory' => 'client+server',
         'detail'   => 'complete cycle MD5 (tcp/22 ssh)',
         'err_msg'  => 'could not complete SPA cycle',
         'function' => \&spa_cycle,
         'cmdline'  => "$default_client_args -m md5",
-=======
-        'detail'   => 'client IP resolve (tcp/22 ssh)',
-        'err_msg'  => 'could not complete SPA cycle',
-        'function' => \&spa_cycle,
-        'cmdline'  => $client_ip_resolve_args,
-        'no_ip_check' => 1,
->>>>>>> 5fd3343c
         'fwknopd_cmdline'  => "LD_LIBRARY_PATH=$lib_dir $valgrind_str " .
             "$fwknopdCmd $default_server_conf_args $intf_str",
         'fw_rule_created' => $NEW_RULE_REQUIRED,
         'fw_rule_removed' => $NEW_RULE_REMOVED,
         'fatal'    => $NO
     },
-<<<<<<< HEAD
+
     {
         'category' => 'Rijndael SPA',
         'subcategory' => 'client+server',
@@ -743,9 +747,7 @@
         'fw_rule_created' => $REQUIRE_NO_NEW_RULE,
         'fatal'    => $NO
     },
-=======
-
->>>>>>> 5fd3343c
+
     {
         'category' => 'Rijndael SPA',
         'subcategory' => 'client+server',
@@ -1779,10 +1781,7 @@
     'fw_rule_removed' => $OPTIONAL,
     'server_conf'     => $OPTIONAL,
     'pkt_prefix'      => $OPTIONAL,
-<<<<<<< HEAD
-=======
     'no_ip_check'     => $OPTIONAL,
->>>>>>> 5fd3343c
     'positive_output_matches' => $OPTIONAL,
     'negative_output_matches' => $OPTIONAL,
     'server_positive_output_matches' => $OPTIONAL,
@@ -3157,13 +3156,12 @@
         push @tests_to_exclude, 'recompilation';
     }
 
-<<<<<<< HEAD
     unless ($enable_profile_coverage_check) {
         push @tests_to_exclude, 'profile coverage';
-=======
+    }
+
     unless ($enable_client_ip_resolve_test) {
         push @tests_to_exclude, 'IP resolve';
->>>>>>> 5fd3343c
     }
 
     $sudo_path = &find_command('sudo');
@@ -3342,22 +3340,16 @@
             "-d $default_digest_file -p $default_pid_file";
     }
 
-<<<<<<< HEAD
-    return 1 if &run_cmd("LD_LIBRARY_PATH=$lib_dir $fwknopdCmd " .
-            qq{$conf_args --fw-list | grep -v "# DISABLED" |grep $fake_ip |grep _exp_},
-            $cmd_out_tmp, $curr_test_file);
-=======
     if ($test_hr->{'no_ip_check'}) {
         return 1 if &run_cmd("LD_LIBRARY_PATH=$lib_dir $fwknopdCmd " .
                 qq{$conf_args --fw-list | grep -v "# DISABLED" |grep _exp_},
-                $cmd_out_tmp, $current_test_file);
+                $cmd_out_tmp, $curr_test_file);
     } else {
         return 1 if &run_cmd("LD_LIBRARY_PATH=$lib_dir $fwknopdCmd " .
                 qq{$conf_args --fw-list | grep -v "# DISABLED" |grep $fake_ip |grep _exp_},
-                $cmd_out_tmp, $current_test_file);
-    }
-
->>>>>>> 5fd3343c
+                $cmd_out_tmp, $curr_test_file);
+    }
+
     return 0;
 }
 
