#!/usr/bin/perl -w

use File::Copy;
use File::Path;
use IO::Socket;
use Data::Dumper;
use Cwd;
use Getopt::Long 'GetOptions';
use strict;

#==================== config =====================
my $logfile        = 'test.log';
my $local_key_file = 'local_spa.key';
my $output_dir     = 'output';
my $lib_dir        = '../lib/.libs';
my $conf_dir       = 'conf';
my $run_dir        = 'run';
my $configure_path = '../configure';
my $cmd_out_tmp    = 'cmd.out';
my $server_cmd_tmp = 'server_cmd.out';
my $gpg_client_home_dir = "$conf_dir/client-gpg";

my $nat_conf            = "$conf_dir/nat_fwknopd.conf";
my $default_conf        = "$conf_dir/default_fwknopd.conf";
my $default_access_conf = "$conf_dir/default_access.conf";
my $base64_key_access_conf = "$conf_dir/base64_key_access.conf";
my $ecb_mode_access_conf = "$conf_dir/ecb_mode_access.conf";
my $ctr_mode_access_conf = "$conf_dir/ctr_mode_access.conf";
my $cfb_mode_access_conf = "$conf_dir/cfb_mode_access.conf";
my $ofb_mode_access_conf = "$conf_dir/ofb_mode_access.conf";
my $expired_access_conf = "$conf_dir/expired_stanza_access.conf";
my $future_expired_access_conf = "$conf_dir/future_expired_stanza_access.conf";
my $expired_epoch_access_conf = "$conf_dir/expired_epoch_stanza_access.conf";
my $invalid_expire_access_conf = "$conf_dir/invalid_expire_access.conf";
my $invalid_source_access_conf = "$conf_dir/invalid_source_access.conf";
my $force_nat_access_conf = "$conf_dir/force_nat_access.conf";
my $dual_key_usage_access_conf = "$conf_dir/dual_key_usage_access.conf";
my $gpg_access_conf     = "$conf_dir/gpg_access.conf";
my $default_digest_file = "$run_dir/digest.cache";
my $default_pid_file    = "$run_dir/fwknopd.pid";
my $tmp_rc_file         = "$run_dir/fwknoprc";
my $rc_file_default_key    = "$conf_dir/fwknoprc_with_default_key";
my $rc_file_default_base64_key = "$conf_dir/fwknoprc_with_default_base64_key";
my $rc_file_named_key    = "$conf_dir/fwknoprc_named_key";
my $rc_file_invalid_base64_key = "$conf_dir/fwknoprc_invalid_base64_key";
my $rc_file_hmac_base64_key    = "$conf_dir/fwknoprc_default_hmac_base64_key";
my $open_ports_access_conf = "$conf_dir/open_ports_access.conf";
my $multi_gpg_access_conf  = "$conf_dir/multi_gpg_access.conf";
my $multi_stanzas_access_conf = "$conf_dir/multi_stanzas_access.conf";
my $multi_stanzas_with_broken_keys_conf = "$conf_dir/multi_stanzas_with_broken_keys.conf";
my $mismatch_open_ports_access_conf = "$conf_dir/mismatch_open_ports_access.conf";
my $require_user_access_conf = "$conf_dir/require_user_access.conf";
my $mismatch_user_access_conf = "$conf_dir/mismatch_user_access.conf";
my $require_src_access_conf = "$conf_dir/require_src_access.conf";
my $no_source_match_access_conf = "$conf_dir/no_source_match_access.conf";
my $no_subnet_source_match_access_conf = "$conf_dir/no_subnet_source_match_access.conf";
my $no_multi_source_match_access_conf = "$conf_dir/no_multi_source_match_access.conf";
my $multi_source_match_access_conf = "$conf_dir/multi_source_match_access.conf";
my $ip_source_match_access_conf = "$conf_dir/ip_source_match_access.conf";
my $subnet_source_match_access_conf = "$conf_dir/subnet_source_match_access.conf";

my $fwknopCmd   = '../client/.libs/fwknop';
my $fwknopdCmd  = '../server/.libs/fwknopd';
my $libfko_bin  = "$lib_dir/libfko.so";  ### this is usually a link
my $valgrindCmd = '/usr/bin/valgrind';

my $gpg_server_key = '361BBAD4';
my $gpg_client_key = '6A3FAD56';

my $loopback_ip = '127.0.0.1';
my $fake_ip     = '127.0.0.2';
my $internal_nat_host = '192.168.1.2';
my $force_nat_host = '192.168.1.123';
my $default_spa_port = 62201;
my $non_std_spa_port = 12345;

my $spoof_user = 'testuser';
#================== end config ===================

my $passed = 0;
my $failed = 0;
my $executed = 0;
my $test_include = '';
my @tests_to_include = ();
my $test_exclude = '';
my @tests_to_exclude = ();
my %valgrind_flagged_fcns = ();
my %valgrind_flagged_fcns_unique = ();
my $list_mode = 0;
my $diff_dir1 = '';
my $diff_dir2 = '';
my $loopback_intf = '';
my $anonymize_results = 0;
my $current_test_file = "$output_dir/init";
my $tarfile = 'test_fwknop.tar.gz';
my $server_test_file  = '';
my $use_valgrind = 0;
my $valgrind_str = '';
my $saved_last_results = 0;
my $diff_mode = 0;
my $enable_recompilation_warnings_check = 0;
my $enable_profile_coverage_check = 0;
my $sudo_path = '';
my $gcov_path = '';
my $platform = '';
my $help = 0;
my $YES = 1;
my $NO  = 0;
my $IGNORE = 2;
my $PRINT_LEN = 68;
my $USE_PREDEF_PKTS = 1;
my $USE_CLIENT = 2;
my $REQUIRED = 1;
my $OPTIONAL = 0;
my $NEW_RULE_REQUIRED = 1;
my $REQUIRE_NO_NEW_RULE = 2;
my $NEW_RULE_REMOVED = 1;
my $REQUIRE_NO_NEW_REMOVED = 2;

my $ip_re = qr|(?:[0-2]?\d{1,2}\.){3}[0-2]?\d{1,2}|;  ### IPv4

my @args_cp = @ARGV;

exit 1 unless GetOptions(
    'Anonymize-results' => \$anonymize_results,
    'fwknop-path=s'     => \$fwknopCmd,
    'fwknopd-path=s'    => \$fwknopdCmd,
    'libfko-path=s'     => \$libfko_bin,
    'loopback-intf=s'   => \$loopback_intf,
    'test-include=s'    => \$test_include,
    'include=s'         => \$test_include,  ### synonym
    'test-exclude=s'    => \$test_exclude,
    'exclude=s'         => \$test_exclude,  ### synonym
    'enable-recompile-check' => \$enable_recompilation_warnings_check,
    'enable-profile-coverage-check' => \$enable_profile_coverage_check,
    'List-mode'         => \$list_mode,
    'enable-valgrind'   => \$use_valgrind,
    'valgrind-path=s'   => \$valgrindCmd,
    'output-dir=s'      => \$output_dir,
    'diff'              => \$diff_mode,
    'diff-dir1=s'       => \$diff_dir1,
    'diff-dir2=s'       => \$diff_dir2,
    'help'              => \$help
);

&usage() if $help;

### create an anonymized tar file of test suite results that can be
### emailed around to assist in debugging fwknop communications
exit &anonymize_results() if $anonymize_results;

&identify_loopback_intf();

$valgrind_str = "$valgrindCmd --leak-check=full " .
    "--show-reachable=yes --track-origins=yes" if $use_valgrind;

my $intf_str = "-i $loopback_intf --foreground --verbose --verbose";

my $default_client_args = "LD_LIBRARY_PATH=$lib_dir $valgrind_str " .
    "$fwknopCmd -A tcp/22 -a $fake_ip -D $loopback_ip --get-key " .
    "$local_key_file --no-save-args --verbose --verbose";

my $default_client_args_no_get_key = "LD_LIBRARY_PATH=$lib_dir " .
    "$valgrind_str $fwknopCmd -A tcp/22 -a $fake_ip -D $loopback_ip " .
    "--no-save-args --verbose --verbose";

my $default_client_gpg_args = "$default_client_args " .
    "--gpg-recipient-key $gpg_server_key " .
    "--gpg-signer-key $gpg_client_key " .
    "--gpg-home-dir $gpg_client_home_dir";

my $default_client_gpg_args_no_get_key = "$default_client_args_no_get_key " .
    "--gpg-recipient-key $gpg_server_key " .
    "--gpg-signer-key $gpg_client_key " .
    "--gpg-home-dir $gpg_client_home_dir";

my $default_server_conf_args = "-c $default_conf -a $default_access_conf " .
    "-d $default_digest_file -p $default_pid_file";

my $default_server_gpg_args = "LD_LIBRARY_PATH=$lib_dir " .
    "$valgrind_str $fwknopdCmd -c $default_conf " .
    "-a $gpg_access_conf $intf_str " .
    "-d $default_digest_file -p $default_pid_file";

### point the compiled binaries at the local libary path
### instead of any installed libfko instance
$ENV{'LD_LIBRARY_PATH'} = $lib_dir;

### main array that defines the tests we will run
my @tests = (
    {
        'category' => 'recompilation',
        'detail'   => 'recompile and look for compilation warnings',
        'err_msg'  => 'compile warnings exist',
        'function' => \&compile_warnings,
        'fatal'    => $NO
    },
    {
        'category' => 'build',
        'subcategory' => 'client',
        'detail'   => 'binary exists',
        'err_msg'  => 'binary not found',
        'function' => \&binary_exists,
        'binary'   => $fwknopCmd,
        'fatal'    => $YES
    },
    {
        'category' => 'build security',
        'subcategory' => 'client',
        'detail'   => 'Position Independent Executable (PIE)',
        'err_msg'  => 'non PIE binary (fwknop client)',
        'function' => \&pie_binary,
        'binary'   => $fwknopCmd,
        'fatal'    => $NO
    },
    {
        'category' => 'build security',
        'subcategory' => 'client',
        'detail'   => 'stack protected binary',
        'err_msg'  => 'non stack protected binary (fwknop client)',
        'function' => \&stack_protected_binary,
        'binary'   => $fwknopCmd,
        'fatal'    => $NO
    },
    {
        'category' => 'build security',
        'subcategory' => 'client',
        'detail'   => 'fortify source functions',
        'err_msg'  => 'source functions not fortified (fwknop client)',
        'function' => \&fortify_source_functions,
        'binary'   => $fwknopCmd,
        'fatal'    => $NO
    },
    {
        'category' => 'build security',
        'subcategory' => 'client',
        'detail'   => 'read-only relocations',
        'err_msg'  => 'no read-only relocations (fwknop client)',
        'function' => \&read_only_relocations,
        'binary'   => $fwknopCmd,
        'fatal'    => $NO
    },
    {
        'category' => 'build security',
        'subcategory' => 'client',
        'detail'   => 'immediate binding',
        'err_msg'  => 'no immediate binding (fwknop client)',
        'function' => \&immediate_binding,
        'binary'   => $fwknopCmd,
        'fatal'    => $NO
    },

    {
        'category' => 'build',
        'subcategory' => 'server',
        'detail'   => 'binary exists',
        'err_msg'  => 'binary not found',
        'function' => \&binary_exists,
        'binary'   => $fwknopdCmd,
        'fatal'    => $YES
    },

    {
        'category' => 'build security',
        'subcategory' => 'server',
        'detail'   => 'Position Independent Executable (PIE)',
        'err_msg'  => 'non PIE binary (fwknopd server)',
        'function' => \&pie_binary,
        'binary'   => $fwknopdCmd,
        'fatal'    => $NO
    },
    {
        'category' => 'build security',
        'subcategory' => 'server',
        'detail'   => 'stack protected binary',
        'err_msg'  => 'non stack protected binary (fwknopd server)',
        'function' => \&stack_protected_binary,
        'binary'   => $fwknopdCmd,
        'fatal'    => $NO
    },
    {
        'category' => 'build security',
        'subcategory' => 'server',
        'detail'   => 'fortify source functions',
        'err_msg'  => 'source functions not fortified (fwknopd server)',
        'function' => \&fortify_source_functions,
        'binary'   => $fwknopdCmd,
        'fatal'    => $NO
    },
    {
        'category' => 'build security',
        'subcategory' => 'server',
        'detail'   => 'read-only relocations',
        'err_msg'  => 'no read-only relocations (fwknopd server)',
        'function' => \&read_only_relocations,
        'binary'   => $fwknopdCmd,
        'fatal'    => $NO
    },
    {
        'category' => 'build security',
        'subcategory' => 'server',
        'detail'   => 'immediate binding',
        'err_msg'  => 'no immediate binding (fwknopd server)',
        'function' => \&immediate_binding,
        'binary'   => $fwknopdCmd,
        'fatal'    => $NO
    },

    {
        'category' => 'build',
        'subcategory' => 'libfko',
        'detail'   => 'binary exists',
        'err_msg'  => 'binary not found',
        'function' => \&binary_exists,
        'binary'   => $libfko_bin,
        'fatal'    => $YES
    },
    {
        'category' => 'build security',
        'subcategory' => 'libfko',
        'detail'   => 'stack protected binary',
        'err_msg'  => 'non stack protected binary (libfko)',
        'function' => \&stack_protected_binary,
        'binary'   => $libfko_bin,
        'fatal'    => $NO
    },
    {
        'category' => 'build security',
        'subcategory' => 'libfko',
        'detail'   => 'fortify source functions',
        'err_msg'  => 'source functions not fortified (libfko)',
        'function' => \&fortify_source_functions,
        'binary'   => $libfko_bin,
        'fatal'    => $NO
    },
    {
        'category' => 'build security',
        'subcategory' => 'libfko',
        'detail'   => 'read-only relocations',
        'err_msg'  => 'no read-only relocations (libfko)',
        'function' => \&read_only_relocations,
        'binary'   => $libfko_bin,
        'fatal'    => $NO
    },
    {
        'category' => 'build security',
        'subcategory' => 'libfko',
        'detail'   => 'immediate binding',
        'err_msg'  => 'no immediate binding (libfko)',
        'function' => \&immediate_binding,
        'binary'   => $libfko_bin,
        'fatal'    => $NO
    },

    {
        'category' => 'preliminaries',
        'subcategory' => 'client',
        'detail'   => 'usage info',
        'err_msg'  => 'could not get usage info',
        'function' => \&generic_exec,
        'cmdline'  => "LD_LIBRARY_PATH=$lib_dir $valgrind_str $fwknopCmd -h",
        'fatal'    => $NO
    },
    {
        'category' => 'preliminaries',
        'subcategory' => 'client',
        'detail'   => 'getopt() no such argument',
        'err_msg'  => 'getopt() allowed non-existant argument',
        'function' => \&generic_exec,
        'cmdline'  => "LD_LIBRARY_PATH=$lib_dir $valgrind_str $fwknopCmd --no-such-arg",
        'exec_err' => $YES,
        'fatal'    => $NO
    },
    {
        'category' => 'preliminaries',
        'subcategory' => 'client',
        'detail'   => '--test mode, packet not sent',
        'err_msg'  => '--test mode, packet sent?',
        'function' => \&generic_exec,
        'positive_output_matches' => [qr/test\smode\senabled/],
        'cmdline'  => "$default_client_args --test",
        'fatal'    => $NO
    },

    {
        'category' => 'preliminaries',
        'subcategory' => 'client',
        'detail'   => 'expected code version',
        'err_msg'  => 'code version mis-match',
        'function' => \&expected_code_version,
        'cmdline'  => "LD_LIBRARY_PATH=$lib_dir $valgrind_str $fwknopCmd --version",
        'fatal'    => $NO
    },

    {
        'category' => 'preliminaries',
        'subcategory' => 'server',
        'detail'   => 'usage info',
        'err_msg'  => 'could not get usage info',
        'function' => \&generic_exec,
        'cmdline'  => "LD_LIBRARY_PATH=$lib_dir $valgrind_str $fwknopdCmd -h",
        'fatal'    => $NO
    },
    {
        'category' => 'preliminaries',
        'subcategory' => 'server',
        'detail'   => 'getopt() no such argument',
        'err_msg'  => 'getopt() allowed non-existant argument',
        'function' => \&generic_exec,
        'cmdline'  => "LD_LIBRARY_PATH=$lib_dir $valgrind_str $fwknopdCmd --no-such-arg",
        'exec_err' => $YES,
        'fatal'    => $NO
    },

    {
        'category' => 'preliminaries',
        'subcategory' => 'server',
        'detail'   => 'expected code version',
        'err_msg'  => 'code version mis-match',
        'function' => \&expected_code_version,
        'cmdline'  => "LD_LIBRARY_PATH=$lib_dir $valgrind_str " .
            "$fwknopdCmd -c $default_conf -a " .
            "$default_access_conf --version",
        'fatal'    => $NO
    },
    {
        'category' => 'preliminaries',
        'detail'   => 'collecting system specifics',
        'err_msg'  => 'could not get complete system specs',
        'function' => \&specs,
        'binary'   => $fwknopdCmd,
        'fatal'    => $NO
    },

    {
        'category' => 'basic operations',
        'detail'   => 'dump config',
        'err_msg'  => 'could not dump configuration',
        'function' => \&generic_exec,
        'positive_output_matches' => [qr/SYSLOG_IDENTITY/],
        'exec_err' => $NO,
        'cmdline'  => "LD_LIBRARY_PATH=$lib_dir $valgrind_str " .
            "$fwknopdCmd -c $default_conf " .
            "-a $default_access_conf --dump-config",
        'fatal'    => $NO
    },
    {
        'category' => 'basic operations',
        'detail'   => 'override config',
        'err_msg'  => 'could not override configuration',
        'function' => \&generic_exec,
        'positive_output_matches' => [qr/ENABLE_PCAP_PROMISC.*\'Y\'/],
        'exec_err' => $NO,
        'cmdline'  => "LD_LIBRARY_PATH=$lib_dir $valgrind_str " .
            "$fwknopdCmd $default_server_conf_args " .
            "-O $conf_dir/override_fwknopd.conf --dump-config",
        'fatal'    => $NO
    },

    {
        'category' => 'basic operations',
        'subcategory' => 'client',
        'detail'   => 'show last args',
        'err_msg'  => 'could not show last args',
        'function' => \&generic_exec,
        'positive_output_matches' => [qr/Could\snot|Last\sfwknop/i],
        'exec_err' => $IGNORE,
        'cmdline'  => "LD_LIBRARY_PATH=$lib_dir $valgrind_str " .
            "$fwknopCmd --show-last",
        'fatal'    => $NO
    },
    {
        'category' => 'basic operations',
        'subcategory' => 'client',
        'detail'   => '--get-key path validation',
        'err_msg'  => 'accepted improper --get-key path',
        'function' => \&generic_exec,
        'positive_output_matches' => [qr/could\snot\sopen/i],
        'exec_err' => $YES,
        'cmdline'  => "LD_LIBRARY_PATH=$lib_dir $valgrind_str " .
            "$fwknopCmd -A tcp/22 -s $fake_ip " .
            "-D $loopback_ip --get-key not/there",
        'fatal'    => $YES
    },
    {
        'category' => 'basic operations',
        'subcategory' => 'client',
        'detail'   => 'require [-s|-R|-a]',
        'err_msg'  => 'allowed null allow IP',
        'function' => \&generic_exec,
        'positive_output_matches' => [qr/must\suse\sone\sof/i],
        'exec_err' => $YES,
        'cmdline'  => "LD_LIBRARY_PATH=$lib_dir $valgrind_str " .
            "$fwknopCmd -D $loopback_ip",
        'fatal'    => $NO
    },
    {
        'category' => 'basic operations',
        'subcategory' => 'client',
        'detail'   => '--allow-ip <IP> valid IP',
        'err_msg'  => 'permitted invalid --allow-ip arg',
        'function' => \&generic_exec,
        'positive_output_matches' => [qr/Invalid\sallow\sIP\saddress/i],
        'exec_err' => $YES,
        'cmdline'  => "LD_LIBRARY_PATH=$lib_dir $valgrind_str " .
            "$fwknopCmd -A tcp/22 -a invalidIP -D $loopback_ip",
        'fatal'    => $NO
    },
    {
        'category' => 'basic operations',
        'subcategory' => 'client',
        'detail'   => '-A <proto>/<port> specification',
        'err_msg'  => 'permitted invalid -A <proto>/<port>',
        'function' => \&generic_exec,
        'positive_output_matches' => [qr/Invalid\sSPA\saccess\smessage/i],
        'exec_err' => $YES,
        'cmdline'  => "LD_LIBRARY_PATH=$lib_dir $valgrind_str " .
            "$fwknopCmd -A invalid/22 -a $fake_ip -D $loopback_ip",
        'fatal'    => $NO
    },
    {
        'category' => 'basic operations',
        'subcategory' => 'client',
        'detail'   => 'generate SPA packet',
        'err_msg'  => 'could not generate SPA packet',
        'function' => \&client_send_spa_packet,
        'cmdline'  => $default_client_args,
        'fatal'    => $YES
    },

    {
        'category' => 'basic operations',
        'subcategory' => 'server',
        'detail'   => 'list current fwknopd fw rules',
        'err_msg'  => 'could not list current fwknopd fw rules',
        'function' => \&generic_exec,
        'cmdline'  => "LD_LIBRARY_PATH=$lib_dir $valgrind_str " .
            "$fwknopdCmd $default_server_conf_args --fw-list",
        'fatal'    => $NO
    },
    {
        'category' => 'basic operations',
        'subcategory' => 'server',
        'detail'   => 'list all current fw rules',
        'err_msg'  => 'could not list all current fw rules',
        'function' => \&generic_exec,
        'cmdline'  => "LD_LIBRARY_PATH=$lib_dir $valgrind_str " .
            "$fwknopdCmd $default_server_conf_args --fw-list-all",
        'fatal'    => $NO
    },
    {
        'category' => 'basic operations',
        'subcategory' => 'server',
        'detail'   => 'flush current firewall rules',
        'err_msg'  => 'could not flush current fw rules',
        'function' => \&generic_exec,
        'cmdline'  => "LD_LIBRARY_PATH=$lib_dir $valgrind_str " .
            "$fwknopdCmd $default_server_conf_args --fw-flush",
        'fatal'    => $NO
    },

    {
        'category' => 'basic operations',
        'subcategory' => 'server',
        'detail'   => 'start',
        'err_msg'  => 'start error',
        'function' => \&server_start,
        'fwknopd_cmdline'  => "LD_LIBRARY_PATH=$lib_dir $valgrind_str " .
            "$fwknopdCmd $default_server_conf_args $intf_str",
        'fatal'    => $NO
    },
    {
        'category' => 'basic operations',
        'subcategory' => 'server',
        'detail'   => 'stop',
        'err_msg'  => 'stop error',
        'function' => \&server_stop,
        'fwknopd_cmdline'  => "LD_LIBRARY_PATH=$lib_dir $valgrind_str " .
            "$fwknopdCmd $default_server_conf_args $intf_str",
        'fatal'    => $NO
    },
    {
        'category' => 'basic operations',
        'subcategory' => 'server',
        'detail'   => 'write PID',
        'err_msg'  => 'did not write PID',
        'function' => \&write_pid,
        'fwknopd_cmdline'  => "LD_LIBRARY_PATH=$lib_dir $valgrind_str " .
            "$fwknopdCmd $default_server_conf_args $intf_str",
        'fatal'    => $NO
    },

    {
        'category' => 'basic operations',
        'subcategory' => 'server',
        'detail'   => '--packet-limit 1 exit',
        'err_msg'  => 'did not exit after one packet',
        'function' => \&server_packet_limit,
        'fwknopd_cmdline'  => "LD_LIBRARY_PATH=$lib_dir $valgrind_str " .
            "$fwknopdCmd $default_server_conf_args --packet-limit 1 $intf_str",
        'fatal'    => $NO
    },
    {
        'category' => 'basic operations',
        'subcategory' => 'server',
        'detail'   => 'ignore packets < min SPA len (140)',
        'err_msg'  => 'did not ignore small packets',
        'function' => \&server_ignore_small_packets,
        'fwknopd_cmdline'  => "LD_LIBRARY_PATH=$lib_dir $valgrind_str " .
            "$fwknopdCmd $default_server_conf_args --packet-limit 1 $intf_str",
        'fatal'    => $NO
    },
    {
        'category' => 'basic operations',
        'subcategory' => 'server',
        'detail'   => '-P bpf filter ignore packet',
        'err_msg'  => 'filter did not ignore packet',
        'function' => \&server_bpf_ignore_packet,
        'cmdline'  => $default_client_args,
        'fwknopd_cmdline'  => "LD_LIBRARY_PATH=$lib_dir $valgrind_str " .
            "$fwknopdCmd $default_server_conf_args --packet-limit 1 $intf_str " .
            qq|-P "udp port $non_std_spa_port"|,
        'fatal'    => $NO
    },

    {
        'category' => 'Rijndael SPA',
        'subcategory' => 'client+server',
        'detail'   => 'complete cycle (tcp/22 ssh)',
        'err_msg'  => 'could not complete SPA cycle',
        'function' => \&spa_cycle,
        'cmdline'  => $default_client_args,
        'fwknopd_cmdline'  => "LD_LIBRARY_PATH=$lib_dir $valgrind_str " .
            "$fwknopdCmd $default_server_conf_args $intf_str",
        'fw_rule_created' => $NEW_RULE_REQUIRED,
        'fw_rule_removed' => $NEW_RULE_REMOVED,
        'fatal'    => $NO
    },
    {
        'category' => 'Rijndael SPA',
        'subcategory' => 'client+server',
<<<<<<< HEAD
        'detail'   => 'create rc file (tcp/22 ssh)',
        'err_msg'  => 'could not complete SPA cycle',
        'function' => \&spa_cycle,
        'cmdline'  => "$default_client_args --rc-file $tmp_rc_file",
        'fwknopd_cmdline'  => "LD_LIBRARY_PATH=$lib_dir $valgrind_str " .
            "$fwknopdCmd $default_server_conf_args $intf_str",
        'fw_rule_created' => $NEW_RULE_REQUIRED,
        'fw_rule_removed' => $NEW_RULE_REMOVED,
        'fatal'    => $NO
    },
    {
        'category' => 'basic operations',
        'subcategory' => 'client',
        'detail'   => "rc file created",
        'err_msg'  => "rc file $tmp_rc_file does not exist",
        'function' => \&rc_file_exists,
        'fatal'    => $NO
    },
    {
        'category' => 'Rijndael SPA',
        'subcategory' => 'client+server',
        'detail'   => 'rc file default key (tcp/22 ssh)',
        'err_msg'  => 'could not complete SPA cycle',
        'function' => \&spa_cycle,
        'cmdline'  => "$default_client_args_no_get_key " .
            "--rc-file $rc_file_default_key",
        'fwknopd_cmdline'  => "LD_LIBRARY_PATH=$lib_dir $valgrind_str " .
            "$fwknopdCmd $default_server_conf_args $intf_str",
        'fw_rule_created' => $NEW_RULE_REQUIRED,
        'fw_rule_removed' => $NEW_RULE_REMOVED,
        'fatal'    => $NO
    },
    {
        'category' => 'Rijndael SPA',
        'subcategory' => 'client+server',
        'detail'   => 'rc file base64 key (tcp/22 ssh)',
        'err_msg'  => 'could not complete SPA cycle',
        'function' => \&spa_cycle,
        'cmdline'  => "$default_client_args_no_get_key " .
            "--rc-file $rc_file_default_base64_key",
        'fwknopd_cmdline'  => "LD_LIBRARY_PATH=$lib_dir $valgrind_str " .
            "$fwknopdCmd -c $default_conf -a $base64_key_access_conf " .
            "-d $default_digest_file -p $default_pid_file $intf_str",
=======
        'detail'   => 'dual usage access key (tcp/80 http)',
        'err_msg'  => 'could not complete SPA cycle',
        'function' => \&spa_cycle,
        'cmdline'  => "LD_LIBRARY_PATH=$lib_dir $valgrind_str " .
            "$fwknopCmd -A tcp/80 -a $fake_ip -D $loopback_ip --get-key " .
            "$local_key_file --verbose --verbose",
        'fwknopd_cmdline'  => "LD_LIBRARY_PATH=$lib_dir $valgrind_str " .
            "$fwknopdCmd -c $default_conf -a $dual_key_usage_access_conf " .
            "-d $default_digest_file -p $default_pid_file $intf_str",
        ### check for the first stanza that does not allow tcp/80 - the
        ### second stanza allows this
        'server_positive_output_matches' => [qr/stanza #1\)\sOne\sor\smore\srequested\sprotocol\/ports\swas\sdenied/],
>>>>>>> 7145cdd8
        'fw_rule_created' => $NEW_RULE_REQUIRED,
        'fw_rule_removed' => $NEW_RULE_REMOVED,
        'fatal'    => $NO
    },
    {
        'category' => 'Rijndael SPA',
        'subcategory' => 'client+server',
<<<<<<< HEAD
        'detail'   => 'rc file named key (tcp/22 ssh)',
        'err_msg'  => 'could not complete SPA cycle',
        'function' => \&spa_cycle,
        'cmdline'  => "$default_client_args_no_get_key " .
            "--rc-file $rc_file_named_key -n testssh",
        'fwknopd_cmdline'  => "LD_LIBRARY_PATH=$lib_dir $valgrind_str " .
            "$fwknopdCmd $default_server_conf_args $intf_str",
        'fw_rule_created' => $NEW_RULE_REQUIRED,
        'fw_rule_removed' => $NEW_RULE_REMOVED,
        'fatal'    => $NO
    },
    {
        'category' => 'Rijndael SPA',
        'subcategory' => 'client',
        'detail'   => 'rc file hmac base64 key (tcp/22 ssh)',
        'err_msg'  => 'SPA packet not generated',
        'function' => \&generic_exec,
        'cmdline'  => "$default_client_args_no_get_key " .
            "--rc-file $rc_file_hmac_base64_key",
        'fatal'    => $NO
    },

    {
        'category' => 'Rijndael SPA',
        'subcategory' => 'client',
        'detail'   => 'rc file invalid stanza (tcp/22 ssh)',
        'err_msg'  => 'SPA packet generated/accepted',
        'function' => \&generic_exec,
        'cmdline'  => "$default_client_args_no_get_key " .
            "--rc-file $rc_file_named_key -n invalidstanza",
        'positive_output_matches' => [qr/Named\sconfiguration.*not\sfound/],
        'fatal'    => $NO
    },
    {
        'category' => 'Rijndael SPA',
        'subcategory' => 'client',
        'detail'   => 'rc file invalid base64 key (tcp/22 ssh)',
        'err_msg'  => 'SPA packet generated/accepted',
        'function' => \&generic_exec,
        'cmdline'  => "$default_client_args_no_get_key " .
            "--rc-file $rc_file_invalid_base64_key -n testssh",
        'positive_output_matches' => [qr/look\slike\sbase64\-encoded/],
        'fatal'    => $NO
    },

    {
        'category' => 'Rijndael SPA',
        'subcategory' => 'client+server',
=======
>>>>>>> 7145cdd8
        'detail'   => 'packet aging (past) (tcp/22 ssh)',
        'err_msg'  => 'old SPA packet accepted',
        'function' => \&spa_cycle,
        'cmdline'  => "$default_client_args --time-offset-minus 300s",
        'fwknopd_cmdline'  => "LD_LIBRARY_PATH=$lib_dir $valgrind_str " .
            "$fwknopdCmd $default_server_conf_args $intf_str",
        'server_positive_output_matches' => [qr/SPA\sdata\stime\sdifference/],
        'fw_rule_created' => $REQUIRE_NO_NEW_RULE,
        'fatal'    => $NO
    },
    {
        'category' => 'Rijndael SPA',
        'subcategory' => 'client+server',
        'detail'   => 'packet aging (future) (tcp/22 ssh)',
        'err_msg'  => 'future SPA packet accepted',
        'function' => \&spa_cycle,
        'cmdline'  => "$default_client_args --time-offset-plus 300s",
        'fwknopd_cmdline'  => "LD_LIBRARY_PATH=$lib_dir $valgrind_str " .
            "$fwknopdCmd $default_server_conf_args $intf_str",
        'server_positive_output_matches' => [qr/SPA\sdata\stime\sdifference/],
        'fw_rule_created' => $REQUIRE_NO_NEW_RULE,
        'fatal'    => $NO
    },
    {
        'category' => 'Rijndael SPA',
        'subcategory' => 'client+server',
        'detail'   => 'invalid SOURCE (tcp/22 ssh)',
        'err_msg'  => 'SPA packet accepted',
        'function' => \&spa_cycle,
        'cmdline'  => $default_client_args,
        'fwknopd_cmdline'  => "LD_LIBRARY_PATH=$lib_dir $valgrind_str " .
            "$fwknopdCmd -c $default_conf -a $invalid_source_access_conf " .
            "-d $default_digest_file -p $default_pid_file $intf_str",
        'server_positive_output_matches' => [qr/Fatal\serror\sparsing\sIP\sto\sint/],
        'fw_rule_created' => $REQUIRE_NO_NEW_RULE,
        'fatal'    => $NO
    },
    {
        'category' => 'Rijndael SPA',
        'subcategory' => 'client+server',
        'detail'   => 'expired stanza (tcp/22 ssh)',
        'err_msg'  => 'SPA packet accepted',
        'function' => \&spa_cycle,
        'cmdline'  => $default_client_args,
        'fwknopd_cmdline'  => "LD_LIBRARY_PATH=$lib_dir $valgrind_str " .
            "$fwknopdCmd -c $default_conf -a $expired_access_conf " .
            "-d $default_digest_file -p $default_pid_file $intf_str",
        'server_positive_output_matches' => [qr/Access\sstanza\shas\sexpired/],
        'fw_rule_created' => $REQUIRE_NO_NEW_RULE,
        'fatal'    => $NO
    },
    {
        'category' => 'Rijndael SPA',
        'subcategory' => 'client+server',
        'detail'   => 'invalid expire date (tcp/22 ssh)',
        'err_msg'  => 'SPA packet accepted',
        'function' => \&spa_cycle,
        'cmdline'  => $default_client_args,
        'fwknopd_cmdline'  => "LD_LIBRARY_PATH=$lib_dir $valgrind_str " .
            "$fwknopdCmd -c $default_conf -a $invalid_expire_access_conf " .
            "-d $default_digest_file -p $default_pid_file $intf_str",
        'server_positive_output_matches' => [qr/invalid\sdate\svalue/],
        'fw_rule_created' => $REQUIRE_NO_NEW_RULE,
        'fatal'    => $NO
    },
    {
        'category' => 'Rijndael SPA',
        'subcategory' => 'client+server',
        'detail'   => 'expired epoch stanza (tcp/22 ssh)',
        'err_msg'  => 'SPA packet accepted',
        'function' => \&spa_cycle,
        'cmdline'  => $default_client_args,
        'fwknopd_cmdline'  => "LD_LIBRARY_PATH=$lib_dir $valgrind_str " .
            "$fwknopdCmd -c $default_conf -a $expired_epoch_access_conf " .
            "-d $default_digest_file -p $default_pid_file $intf_str",
        'server_positive_output_matches' => [qr/Access\sstanza\shas\sexpired/],
        'fw_rule_created' => $REQUIRE_NO_NEW_RULE,
        'fatal'    => $NO
    },
    {
        'category' => 'Rijndael SPA',
        'subcategory' => 'client+server',
        'detail'   => 'future expired stanza (tcp/22 ssh)',
        'err_msg'  => 'SPA packet not accepted',
        'function' => \&spa_cycle,
        'cmdline'  => $default_client_args,
        'fwknopd_cmdline'  => "LD_LIBRARY_PATH=$lib_dir $valgrind_str " .
            "$fwknopdCmd -c $default_conf -a $future_expired_access_conf " .
            "-d $default_digest_file -p $default_pid_file $intf_str",
        'fw_rule_created' => $NEW_RULE_REQUIRED,
        'fw_rule_removed' => $NEW_RULE_REMOVED,
        'fatal'    => $NO
    },

    {
        'category' => 'Rijndael SPA',
        'subcategory' => 'client+server',
        'detail'   => 'OPEN_PORTS (tcp/22 ssh)',
        'err_msg'  => "improper OPEN_PORTS result",
        'function' => \&spa_cycle,
        'cmdline'  => $default_client_args,
        'fwknopd_cmdline'  => "LD_LIBRARY_PATH=$lib_dir $valgrind_str " .
            "$fwknopdCmd -c $default_conf -a $open_ports_access_conf " .
            "-d $default_digest_file -p $default_pid_file $intf_str",
        'fw_rule_created' => $NEW_RULE_REQUIRED,
        'fw_rule_removed' => $NEW_RULE_REMOVED,
        'fatal'    => $NO
    },
    {
        'category' => 'Rijndael SPA',
        'subcategory' => 'client+server',
        'detail'   => 'OPEN_PORTS mismatch',
        'err_msg'  => "SPA packet accepted",
        'function' => \&spa_cycle,
        'cmdline'  => $default_client_args,
        'fwknopd_cmdline'  => "LD_LIBRARY_PATH=$lib_dir $valgrind_str " .
            "$fwknopdCmd -c $default_conf -a $mismatch_open_ports_access_conf " .
            "-d $default_digest_file -p $default_pid_file $intf_str",
        'server_positive_output_matches' => [qr/One\s+or\s+more\s+requested/],
        'fw_rule_created' => $REQUIRE_NO_NEW_RULE,
        'fatal'    => $NO
    },
    {
        'category' => 'Rijndael SPA',
        'subcategory' => 'client+server',
        'detail'   => 'require user (tcp/22 ssh)',
        'err_msg'  => "missed require user criteria",
        'function' => \&spa_cycle,
        'cmdline'  => "SPOOF_USER=$spoof_user $default_client_args",
        'fwknopd_cmdline'  => "LD_LIBRARY_PATH=$lib_dir $valgrind_str " .
            "$fwknopdCmd -c $default_conf -a $require_user_access_conf " .
            "-d $default_digest_file -p $default_pid_file $intf_str",
        'fw_rule_created' => $NEW_RULE_REQUIRED,
        'fw_rule_removed' => $NEW_RULE_REMOVED,
        'fatal'    => $NO
    },
    {
        'category' => 'Rijndael SPA',
        'subcategory' => 'client+server',
        'detail'   => 'user mismatch (tcp/22 ssh)',
        'err_msg'  => "improper user accepted for access",
        'function' => \&user_mismatch,
        'function' => \&spa_cycle,
        'cmdline'  => $default_client_args,
        'fwknopd_cmdline'  => "LD_LIBRARY_PATH=$lib_dir $valgrind_str " .
            "$fwknopdCmd -c $default_conf -a $mismatch_user_access_conf " .
            "-d $default_digest_file -p $default_pid_file $intf_str",
        'server_positive_output_matches' => [qr/Username\s+in\s+SPA\s+data/],
        'fw_rule_created' => $REQUIRE_NO_NEW_RULE,
        'fatal'    => $NO
    },
    {
        'category' => 'Rijndael SPA',
        'subcategory' => 'client+server',
        'detail'   => 'require src (tcp/22 ssh)',
        'err_msg'  => "fw rule not created",
        'function' => \&spa_cycle,
        'cmdline'  => $default_client_args,
        'fwknopd_cmdline'  => "LD_LIBRARY_PATH=$lib_dir $valgrind_str " .
            "$fwknopdCmd -c $default_conf -a $require_src_access_conf " .
            "-d $default_digest_file -p $default_pid_file $intf_str",
        'fw_rule_created' => $NEW_RULE_REQUIRED,
        'fw_rule_removed' => $NEW_RULE_REMOVED,
        'fatal'    => $NO
    },
    {
        'category' => 'Rijndael SPA',
        'subcategory' => 'client+server',
        'detail'   => 'mismatch require src (tcp/22 ssh)',
        'err_msg'  => "fw rule created",
        'function' => \&spa_cycle,
        'cmdline'  => "LD_LIBRARY_PATH=$lib_dir $valgrind_str " .
            "$fwknopCmd -A tcp/22 -s -D $loopback_ip --get-key " .
            "$local_key_file --verbose --verbose",
        'fwknopd_cmdline'  => "LD_LIBRARY_PATH=$lib_dir $valgrind_str " .
            "$fwknopdCmd -c $default_conf -a $require_src_access_conf " .
            "-d $default_digest_file -p $default_pid_file $intf_str",
        'server_positive_output_matches' => [qr/Got\s0.0.0.0\swhen\svalid\ssource\sIP/],
        'fw_rule_created' => $REQUIRE_NO_NEW_RULE,
        'fatal'    => $NO
    },

    {
        'category' => 'Rijndael SPA',
        'subcategory' => 'client+server',
        'detail'   => 'IP filtering (tcp/22 ssh)',
        'err_msg'  => "did not filter $loopback_ip",
        'function' => \&spa_cycle,
        'cmdline'  => $default_client_args,
        'fwknopd_cmdline'  => "LD_LIBRARY_PATH=$lib_dir $valgrind_str " .
            "$fwknopdCmd -c $default_conf -a $no_source_match_access_conf " .
            "-d $default_digest_file -p $default_pid_file $intf_str",
        'server_positive_output_matches' => [qr/No\saccess\sdata\sfound/],
        'fw_rule_created' => $REQUIRE_NO_NEW_RULE,
        'fatal'    => $NO
    },
    {
        'category' => 'Rijndael SPA',
        'subcategory' => 'client+server',
        'detail'   => 'subnet filtering (tcp/22 ssh)',
        'err_msg'  => "did not filter $loopback_ip",
        'function' => \&spa_cycle,
        'cmdline'  => $default_client_args,
        'fwknopd_cmdline'  => "LD_LIBRARY_PATH=$lib_dir $valgrind_str " .
            "$fwknopdCmd -c $default_conf -a $no_subnet_source_match_access_conf " .
            "-d $default_digest_file -p $default_pid_file $intf_str",
        'server_positive_output_matches' => [qr/No\saccess\sdata\sfound/],
        'fw_rule_created' => $REQUIRE_NO_NEW_RULE,
        'fatal'    => $NO
    },
    {
        'category' => 'Rijndael SPA',
        'subcategory' => 'client+server',
        'detail'   => 'IP+subnet filtering (tcp/22 ssh)',
        'err_msg'  => "did not filter $loopback_ip",
        'function' => \&spa_cycle,
        'cmdline'  => $default_client_args,
        'fwknopd_cmdline'  => "LD_LIBRARY_PATH=$lib_dir $valgrind_str " .
            "$fwknopdCmd -c $default_conf -a $no_multi_source_match_access_conf " .
            "-d $default_digest_file -p $default_pid_file $intf_str",
        'server_positive_output_matches' => [qr/No\saccess\sdata\sfound/],
        'fw_rule_created' => $REQUIRE_NO_NEW_RULE,
        'fatal'    => $NO
    },
    {
        'category' => 'Rijndael SPA',
        'subcategory' => 'client+server',
        'detail'   => 'IP match (tcp/22 ssh)',
        'err_msg'  => "did not filter $loopback_ip",
        'function' => \&spa_cycle,
        'cmdline'  => $default_client_args,
        'fwknopd_cmdline'  => "LD_LIBRARY_PATH=$lib_dir $valgrind_str " .
            "$fwknopdCmd -c $default_conf -a $ip_source_match_access_conf " .
            "-d $default_digest_file -p $default_pid_file $intf_str",
        'fw_rule_created' => $NEW_RULE_REQUIRED,
        'fw_rule_removed' => $NEW_RULE_REMOVED,
        'fatal'    => $NO
    },
    {
        'category' => 'Rijndael SPA',
        'subcategory' => 'client+server',
        'detail'   => 'subnet match (tcp/22 ssh)',
        'err_msg'  => "did not filter $loopback_ip",
        'function' => \&spa_cycle,
        'cmdline'  => $default_client_args,
        'fwknopd_cmdline'  => "LD_LIBRARY_PATH=$lib_dir $valgrind_str " .
            "$fwknopdCmd -c $default_conf -a $subnet_source_match_access_conf " .
            "-d $default_digest_file -p $default_pid_file $intf_str",
        'fw_rule_created' => $NEW_RULE_REQUIRED,
        'fw_rule_removed' => $NEW_RULE_REMOVED,
        'fatal'    => $NO
    },
    {
        'category' => 'Rijndael SPA',
        'subcategory' => 'client+server',
        'detail'   => 'multi IP/net match (tcp/22 ssh)',
        'err_msg'  => "did not filter $loopback_ip",
        'function' => \&spa_cycle,
        'cmdline'  => $default_client_args,
        'fwknopd_cmdline'  => "LD_LIBRARY_PATH=$lib_dir $valgrind_str " .
            "$fwknopdCmd -c $default_conf -a $multi_source_match_access_conf " .
            "-d $default_digest_file -p $default_pid_file $intf_str",
        'fw_rule_created' => $NEW_RULE_REQUIRED,
        'fw_rule_removed' => $NEW_RULE_REMOVED,
        'fatal'    => $NO
    },
    {
        'category' => 'Rijndael SPA',
        'subcategory' => 'client+server',
        'detail'   => 'multi access stanzas (tcp/22 ssh)',
        'err_msg'  => "could not complete SPA cycle",
        'function' => \&spa_cycle,
        'cmdline'  => $default_client_args,
        'fwknopd_cmdline'  => "LD_LIBRARY_PATH=$lib_dir $valgrind_str " .
            "$fwknopdCmd -c $default_conf -a $multi_stanzas_access_conf " .
            "-d $default_digest_file -p $default_pid_file $intf_str",
        'fw_rule_created' => $NEW_RULE_REQUIRED,
        'fw_rule_removed' => $NEW_RULE_REMOVED,
        'fatal'    => $NO
    },
    {
        'category' => 'Rijndael SPA',
        'subcategory' => 'client+server',
        'detail'   => 'bad/good key stanzas (tcp/22 ssh)',
        'err_msg'  => "could not complete SPA cycle",
        'function' => \&spa_cycle,
        'cmdline'  => $default_client_args,
        'fwknopd_cmdline'  => "LD_LIBRARY_PATH=$lib_dir $valgrind_str " .
            "$fwknopdCmd -c $default_conf -a $multi_stanzas_with_broken_keys_conf " .
            "-d $default_digest_file -p $default_pid_file $intf_str",
        'fw_rule_created' => $NEW_RULE_REQUIRED,
        'fw_rule_removed' => $NEW_RULE_REMOVED,
        'fatal'    => $NO
    },

    {
        'category' => 'Rijndael SPA',
        'subcategory' => 'client+server',
        'detail'   => "non-enabled NAT (tcp/22 ssh)",
        'err_msg'  => "SPA packet not filtered",
        'function' => \&spa_cycle,
        'cmdline'  => "$default_client_args -N $internal_nat_host:22",
        'fwknopd_cmdline'  => "LD_LIBRARY_PATH=$lib_dir $valgrind_str " .
            "$fwknopdCmd $default_server_conf_args $intf_str",
        'server_positive_output_matches' => [qr/requested\sNAT\saccess.*not\senabled/i],
        'server_conf' => $nat_conf,
        'fw_rule_created' => $REQUIRE_NO_NEW_RULE,
        'fatal'    => $NO
    },
    {
        'category' => 'Rijndael SPA',
        'subcategory' => 'client+server',
        'detail'   => "NAT to $internal_nat_host (tcp/22 ssh)",
        'err_msg'  => "could not complete NAT SPA cycle",
        'function' => \&spa_cycle,
        'cmdline'  => "$default_client_args -N $internal_nat_host:22",
        'fwknopd_cmdline'  => "LD_LIBRARY_PATH=$lib_dir $valgrind_str " .
            "$fwknopdCmd -c $nat_conf -a $open_ports_access_conf " .
            "-d $default_digest_file -p $default_pid_file $intf_str",
        'server_positive_output_matches' => [qr/to\:$internal_nat_host\:22/i],
        'fw_rule_created' => $NEW_RULE_REQUIRED,
        'fw_rule_removed' => $NEW_RULE_REMOVED,
        'server_conf' => $nat_conf,
        'fatal'    => $NO
    },

    {
        'category' => 'Rijndael SPA',
        'subcategory' => 'client+server',
        'detail'   => "force NAT $force_nat_host (tcp/22 ssh)",
        'err_msg'  => "could not complete NAT SPA cycle",
        'function' => \&spa_cycle,
        'cmdline'  => $default_client_args,
        'fwknopd_cmdline'  => "LD_LIBRARY_PATH=$lib_dir $valgrind_str " .
            "$fwknopdCmd -c $nat_conf -a $force_nat_access_conf " .
            "-d $default_digest_file -p $default_pid_file $intf_str",
        'server_positive_output_matches' => [qr/to\:$force_nat_host\:22/i],
        'server_negative_output_matches' => [qr/to\:$internal_nat_host\:22/i],
        'fw_rule_created' => $NEW_RULE_REQUIRED,
        'fw_rule_removed' => $NEW_RULE_REMOVED,
        'server_conf' => $nat_conf,
        'fatal'    => $NO
    },
    {
        'category' => 'Rijndael SPA',
        'subcategory' => 'client+server',
        'detail'   => 'ECB mode (tcp/22 ssh)',
        'err_msg'  => 'could not complete SPA cycle',
        'function' => \&spa_cycle,
        'cmdline'  => "$default_client_args -M ecb",
        'fwknopd_cmdline'  => "LD_LIBRARY_PATH=$lib_dir $valgrind_str " .
            "$fwknopdCmd -c $default_conf -a $ecb_mode_access_conf " .
            "-d $default_digest_file -p $default_pid_file $intf_str",
        'server_negative_output_matches' => [qr/Decryption\sfailed/i],
        'fw_rule_created' => $NEW_RULE_REQUIRED,
        'fw_rule_removed' => $NEW_RULE_REMOVED,
        'fatal'    => $NO
    },
    {
        'category' => 'Rijndael SPA',
        'subcategory' => 'client+server',
        'detail'   => 'CFB mode (tcp/22 ssh)',
        'err_msg'  => 'could not complete SPA cycle',
        'function' => \&spa_cycle,
        'cmdline'  => "$default_client_args -M cfb",
        'fwknopd_cmdline'  => "LD_LIBRARY_PATH=$lib_dir $valgrind_str " .
            "$fwknopdCmd -c $default_conf -a $cfb_mode_access_conf " .
            "-d $default_digest_file -p $default_pid_file $intf_str",
        'server_negative_output_matches' => [qr/Decryption\sfailed/i],
        'fw_rule_created' => $NEW_RULE_REQUIRED,
        'fw_rule_removed' => $NEW_RULE_REMOVED,
        'fatal'    => $NO
    },
    {
        'category' => 'Rijndael SPA',
        'subcategory' => 'client+server',
        'detail'   => 'CTR mode (tcp/22 ssh)',
        'err_msg'  => 'could not complete SPA cycle',
        'function' => \&spa_cycle,
        'cmdline'  => "$default_client_args -M ctr",
        'fwknopd_cmdline'  => "LD_LIBRARY_PATH=$lib_dir $valgrind_str " .
            "$fwknopdCmd -c $default_conf -a $ctr_mode_access_conf " .
            "-d $default_digest_file -p $default_pid_file $intf_str",
        'server_negative_output_matches' => [qr/Decryption\sfailed/i],
        'fw_rule_created' => $NEW_RULE_REQUIRED,
        'fw_rule_removed' => $NEW_RULE_REMOVED,
        'fatal'    => $NO
    },
    {
        'category' => 'Rijndael SPA',
        'subcategory' => 'client+server',
        'detail'   => 'OFB mode (tcp/22 ssh)',
        'err_msg'  => 'could not complete SPA cycle',
        'function' => \&spa_cycle,
        'cmdline'  => "$default_client_args -M ofb",
        'fwknopd_cmdline'  => "LD_LIBRARY_PATH=$lib_dir $valgrind_str " .
            "$fwknopdCmd -c $default_conf -a $ofb_mode_access_conf " .
            "-d $default_digest_file -p $default_pid_file $intf_str",
        'server_negative_output_matches' => [qr/Decryption\sfailed/i],
        'fw_rule_created' => $NEW_RULE_REQUIRED,
        'fw_rule_removed' => $NEW_RULE_REMOVED,
        'fatal'    => $NO
    },

    {
        'category' => 'Rijndael SPA',
        'subcategory' => 'client+server',
        'detail'   => 'mode mismatch (tcp/22 ssh)',
        'err_msg'  => 'server accepted mismatch enc mode',
        'function' => \&spa_cycle,
        'cmdline'  => "$default_client_args -M ecb",
        'fwknopd_cmdline'  => "LD_LIBRARY_PATH=$lib_dir $valgrind_str " .
            "$fwknopdCmd -c $default_conf -a $default_access_conf " .
            "-d $default_digest_file -p $default_pid_file $intf_str",
        'server_positive_output_matches' => [qr/Decryption\sfailed/i],
        'fw_rule_created' => $REQUIRE_NO_NEW_RULE,
        'fatal'    => $NO
    },

    {
        'category' => 'Rijndael SPA',
        'subcategory' => 'client+server',
        'detail'   => 'complete cycle (tcp/23 telnet)',
        'err_msg'  => 'could not complete SPA cycle',
        'function' => \&spa_cycle,
        'cmdline'  => "LD_LIBRARY_PATH=$lib_dir $valgrind_str " .
            "$fwknopCmd -A tcp/23 -a $fake_ip -D $loopback_ip --get-key " .
            "$local_key_file --verbose --verbose",
        'fwknopd_cmdline'  => "LD_LIBRARY_PATH=$lib_dir $valgrind_str " .
            "$fwknopdCmd $default_server_conf_args $intf_str",
        'fw_rule_created' => $NEW_RULE_REQUIRED,
        'fw_rule_removed' => $NEW_RULE_REMOVED,
        'fatal'    => $NO
    },
    {
        'category' => 'Rijndael SPA',
        'subcategory' => 'client+server',
        'detail'   => 'complete cycle (tcp/9418 git)',
        'err_msg'  => 'could not complete SPA cycle',
        'function' => \&spa_cycle,
        'cmdline'  => "LD_LIBRARY_PATH=$lib_dir $valgrind_str " .
            "$fwknopCmd -A tcp/9418 -a $fake_ip -D $loopback_ip --get-key " .
            "$local_key_file --verbose --verbose",
        'fwknopd_cmdline'  => "LD_LIBRARY_PATH=$lib_dir $valgrind_str " .
            "$fwknopdCmd $default_server_conf_args $intf_str",
        'fw_rule_created' => $NEW_RULE_REQUIRED,
        'fw_rule_removed' => $NEW_RULE_REMOVED,
        'fatal'    => $NO
    },
    {
        'category' => 'Rijndael SPA',
        'subcategory' => 'client+server',
        'detail'   => 'complete cycle (udp/53 dns)',
        'err_msg'  => 'could not complete SPA cycle',
        'function' => \&spa_cycle,
        'cmdline'  => "LD_LIBRARY_PATH=$lib_dir $valgrind_str " .
            "$fwknopCmd -A udp/53 -a $fake_ip -D $loopback_ip --get-key " .
            "$local_key_file --verbose --verbose",
        'fwknopd_cmdline'  => "LD_LIBRARY_PATH=$lib_dir $valgrind_str " .
            "$fwknopdCmd $default_server_conf_args $intf_str",
        'fw_rule_created' => $NEW_RULE_REQUIRED,
        'fw_rule_removed' => $NEW_RULE_REMOVED,
        'fatal'    => $NO
    },
    {
        'category' => 'Rijndael SPA',
        'subcategory' => 'client+server',
        'detail'   => "-P bpf SPA over port $non_std_spa_port",
        'err_msg'  => 'could not complete SPA cycle',
        'function' => \&spa_cycle,
        'cmdline'  => "$default_client_args --server-port $non_std_spa_port",
        'fwknopd_cmdline'  => "LD_LIBRARY_PATH=$lib_dir $valgrind_str " .
            "$fwknopdCmd $default_server_conf_args $intf_str " .
            qq|-P "udp port $non_std_spa_port"|,
        'server_positive_output_matches' => [qr/PCAP\sfilter.*\s$non_std_spa_port/],
        'fw_rule_created' => $NEW_RULE_REQUIRED,
        'fw_rule_removed' => $NEW_RULE_REMOVED,
        'fatal'    => $NO
    },

    {
        'category' => 'Rijndael SPA',
        'subcategory' => 'client+server',
        'detail'   => 'random SPA port (tcp/22 ssh)',
        'err_msg'  => 'could not complete SPA cycle',
        'function' => \&spa_cycle,
        'cmdline'  => "$default_client_args -r",
        'fwknopd_cmdline'  => "LD_LIBRARY_PATH=$lib_dir $valgrind_str " .
            "$fwknopdCmd $default_server_conf_args $intf_str " .
            qq|-P "udp"|,
        'fw_rule_created' => $NEW_RULE_REQUIRED,
        'fw_rule_removed' => $NEW_RULE_REMOVED,
        'fatal'    => $NO
    },

    {
        'category' => 'Rijndael SPA',
        'subcategory' => 'client+server',
        'detail'   => 'spoof username (tcp/22)',
        'err_msg'  => 'could not spoof username',
        'function' => \&spoof_username,
        'cmdline'  => "SPOOF_USER=$spoof_user LD_LIBRARY_PATH=$lib_dir $valgrind_str " .
            "$fwknopCmd -A tcp/22 -a $fake_ip -D $loopback_ip --get-key " .
            "$local_key_file --verbose --verbose",
        'fwknopd_cmdline'  => "LD_LIBRARY_PATH=$lib_dir $valgrind_str " .
            "$fwknopdCmd $default_server_conf_args $intf_str",
        'fatal'    => $NO
    },

    {
        'category' => 'Rijndael SPA',
        'subcategory' => 'client+server',
        'detail'   => 'replay attack detection',
        'err_msg'  => 'could not detect replay attack',
        'function' => \&replay_detection,
        'cmdline'  => $default_client_args,
        'fwknopd_cmdline'  => "LD_LIBRARY_PATH=$lib_dir $valgrind_str " .
            "$fwknopdCmd $default_server_conf_args $intf_str",
        'fatal'    => $NO
    },
    {
        'category' => 'Rijndael SPA',
        'subcategory' => 'server',
        'detail'   => 'digest cache structure',
        'err_msg'  => 'improper digest cache structure',
        'function' => \&digest_cache_structure,
        'fatal'    => $NO
    },

    {
        'category' => 'Rijndael SPA',
        'subcategory' => 'client+server',
        'detail'   => 'non-base64 altered SPA data',
        'err_msg'  => 'allowed improper SPA data',
        'function' => \&altered_non_base64_spa_data,
        'cmdline'  => $default_client_args,
        'fwknopd_cmdline'  => "LD_LIBRARY_PATH=$lib_dir $valgrind_str " .
            "$fwknopdCmd $default_server_conf_args $intf_str",
        'fatal'    => $NO
    },
    {
        'category' => 'Rijndael SPA',
        'subcategory' => 'client+server',
        'detail'   => 'base64 altered SPA data',
        'err_msg'  => 'allowed improper SPA data',
        'function' => \&altered_base64_spa_data,
        'cmdline'  => $default_client_args,
        'fwknopd_cmdline'  => "LD_LIBRARY_PATH=$lib_dir $valgrind_str " .
            "$fwknopdCmd $default_server_conf_args $intf_str",
        'fatal'    => $NO
    },
    {
        'category' => 'Rijndael SPA',
        'subcategory' => 'client+server',
        'detail'   => 'appended data to SPA pkt',
        'err_msg'  => 'allowed improper SPA data',
        'function' => \&appended_spa_data,
        'cmdline'  => $default_client_args,
        'fwknopd_cmdline'  => "LD_LIBRARY_PATH=$lib_dir $valgrind_str " .
            "$fwknopdCmd $default_server_conf_args $intf_str",
        'fatal'    => $NO
    },
    {
        'category' => 'Rijndael SPA',
        'subcategory' => 'client+server',
        'detail'   => 'prepended data to SPA pkt',
        'err_msg'  => 'allowed improper SPA data',
        'function' => \&prepended_spa_data,
        'cmdline'  => $default_client_args,
        'fwknopd_cmdline'  => "LD_LIBRARY_PATH=$lib_dir $valgrind_str " .
            "$fwknopdCmd $default_server_conf_args $intf_str",
        'fatal'    => $NO
    },

    {
        'category' => 'GnuPG (GPG) SPA',
        'subcategory' => 'client+server',
        'detail'   => 'complete cycle (tcp/22 ssh)',
        'err_msg'  => 'could not complete SPA cycle',
        'function' => \&spa_cycle,
        'cmdline'  => $default_client_gpg_args,
        'fwknopd_cmdline'  => $default_server_gpg_args,
        'fw_rule_created' => $NEW_RULE_REQUIRED,
        'fw_rule_removed' => $NEW_RULE_REMOVED,
        'fatal'    => $NO
    },
    {
        'category' => 'GnuPG (GPG) SPA',
        'subcategory' => 'client+server',
        'detail'   => 'rc file default key (tcp/22 ssh)',
        'err_msg'  => 'could not complete SPA cycle',
        'function' => \&spa_cycle,
        'cmdline'  => "$default_client_gpg_args_no_get_key " .
            "--rc-file $rc_file_default_key",
        'fwknopd_cmdline'  => $default_server_gpg_args,
        'fw_rule_created' => $NEW_RULE_REQUIRED,
        'fw_rule_removed' => $NEW_RULE_REMOVED,
        'fatal'    => $NO
    },
    {
        'category' => 'GnuPG (GPG) SPA',
        'subcategory' => 'client+server',
        'detail'   => 'rc file named key (tcp/22 ssh)',
        'err_msg'  => 'could not complete SPA cycle',
        'function' => \&spa_cycle,
        'cmdline'  => "$default_client_gpg_args_no_get_key " .
            "--rc-file $rc_file_named_key -n testssh",
        'fwknopd_cmdline'  => $default_server_gpg_args,
        'fw_rule_created' => $NEW_RULE_REQUIRED,
        'fw_rule_removed' => $NEW_RULE_REMOVED,
        'fatal'    => $NO
    },
    {
        'category' => 'GnuPG (GPG) SPA',
        'subcategory' => 'client+server',
        'detail'   => 'multi gpg-IDs (tcp/22 ssh)',
        'err_msg'  => 'could not complete SPA cycle',
        'function' => \&spa_cycle,
        'cmdline'  => $default_client_gpg_args,
        'fwknopd_cmdline'  => "LD_LIBRARY_PATH=$lib_dir " .
            "$valgrind_str $fwknopdCmd -c $default_conf " .
            "-a $multi_gpg_access_conf $intf_str " .
            "-d $default_digest_file -p $default_pid_file",
        'fw_rule_created' => $NEW_RULE_REQUIRED,
        'fw_rule_removed' => $NEW_RULE_REMOVED,
        'fatal'    => $NO
    },

    {
        'category' => 'GnuPG (GPG) SPA',
        'subcategory' => 'client+server',
        'detail'   => 'complete cycle (tcp/23 telnet)',
        'err_msg'  => 'could not complete SPA cycle',
        'function' => \&spa_cycle,
        'cmdline'  => "LD_LIBRARY_PATH=$lib_dir $valgrind_str " .
            "$fwknopCmd -A tcp/23 -a $fake_ip -D $loopback_ip --get-key " .
            "$local_key_file --verbose --verbose " .
            "--gpg-recipient-key $gpg_server_key " .
            "--gpg-signer-key $gpg_client_key " .
            "--gpg-home-dir $gpg_client_home_dir",
        'fwknopd_cmdline'  => $default_server_gpg_args,
        'fw_rule_created' => $NEW_RULE_REQUIRED,
        'fw_rule_removed' => $NEW_RULE_REMOVED,
        'fatal'    => $NO
    },
    {
        'category' => 'GnuPG (GPG) SPA',
        'subcategory' => 'client+server',
        'detail'   => 'complete cycle (tcp/9418 git)',
        'err_msg'  => 'could not complete SPA cycle',
        'function' => \&spa_cycle,
        'cmdline'  => "LD_LIBRARY_PATH=$lib_dir $valgrind_str " .
            "$fwknopCmd -A tcp/9418 -a $fake_ip -D $loopback_ip --get-key " .
            "$local_key_file --verbose --verbose " .
            "--gpg-recipient-key $gpg_server_key " .
            "--gpg-signer-key $gpg_client_key " .
            "--gpg-home-dir $gpg_client_home_dir",
        'fwknopd_cmdline'  => $default_server_gpg_args,
        'fw_rule_created' => $NEW_RULE_REQUIRED,
        'fw_rule_removed' => $NEW_RULE_REMOVED,
        'fatal'    => $NO
    },
    {
        'category' => 'GnuPG (GPG) SPA',
        'subcategory' => 'client+server',
        'detail'   => 'complete cycle (udp/53 dns)',
        'err_msg'  => 'could not complete SPA cycle',
        'function' => \&spa_cycle,
        'cmdline'  => "LD_LIBRARY_PATH=$lib_dir $valgrind_str " .
            "$fwknopCmd -A udp/53 -a $fake_ip -D $loopback_ip --get-key " .
            "$local_key_file --verbose --verbose " .
            "--gpg-recipient-key $gpg_server_key " .
            "--gpg-signer-key $gpg_client_key " .
            "--gpg-home-dir $gpg_client_home_dir",
        'fwknopd_cmdline'  => $default_server_gpg_args,
        'fw_rule_created' => $NEW_RULE_REQUIRED,
        'fw_rule_removed' => $NEW_RULE_REMOVED,
        'fatal'    => $NO
    },

    {
        'category' => 'GnuPG (GPG) SPA',
        'subcategory' => 'client+server',
        'detail'   => 'replay attack detection',
        'err_msg'  => 'could not detect replay attack',
        'function' => \&replay_detection,
        'cmdline'  => $default_client_gpg_args,
        'fwknopd_cmdline'  => $default_server_gpg_args,
        'fatal'    => $NO
    },

    {
        'category' => 'GnuPG (GPG) SPA',
        'subcategory' => 'client+server',
        'detail'   => 'non-base64 altered SPA data',
        'err_msg'  => 'allowed improper SPA data',
        'function' => \&altered_non_base64_spa_data,
        'cmdline'  => $default_client_gpg_args,
        'fwknopd_cmdline'  => $default_server_gpg_args,
        'fatal'    => $NO
    },
    {
        'category' => 'GnuPG (GPG) SPA',
        'subcategory' => 'client+server',
        'detail'   => 'base64 altered SPA data',
        'err_msg'  => 'allowed improper SPA data',
        'function' => \&altered_base64_spa_data,
        'cmdline'  => $default_client_gpg_args,
        'fwknopd_cmdline'  => $default_server_gpg_args,
        'fatal'    => $NO
    },
    {
        'category' => 'GnuPG (GPG) SPA',
        'subcategory' => 'client+server',
        'detail'   => 'appended data to SPA pkt',
        'err_msg'  => 'allowed improper SPA data',
        'function' => \&appended_spa_data,
        'cmdline'  => $default_client_gpg_args,
        'fwknopd_cmdline'  => $default_server_gpg_args,
        'fatal'    => $NO
    },
    {
        'category' => 'GnuPG (GPG) SPA',
        'subcategory' => 'client+server',
        'detail'   => 'prepended data to SPA pkt',
        'err_msg'  => 'allowed improper SPA data',
        'function' => \&prepended_spa_data,
        'cmdline'  => $default_client_gpg_args,
        'fwknopd_cmdline'  => $default_server_gpg_args,
        'fatal'    => $NO
    },
    {
        'category' => 'GnuPG (GPG) SPA',
        'subcategory' => 'client+server',
        'detail'   => 'spoof username (tcp/22 ssh)',
        'err_msg'  => 'could not spoof username',
        'function' => \&spoof_username,
        'cmdline'  => "SPOOF_USER=$spoof_user $default_client_gpg_args",
        'fwknopd_cmdline'  => $default_server_gpg_args,
        'fatal'    => $NO
    },
    {
        'category' => 'GnuPG (GPG) SPA',
        'subcategory' => 'server',
        'detail'   => 'digest cache structure',
        'err_msg'  => 'improper digest cache structure',
        'function' => \&digest_cache_structure,
        'fatal'    => $NO
    },

    {
        'category' => 'profile coverage',
        'detail'   => 'gcov profile coverage',
        'err_msg'  => 'profile coverage failed',
        'function' => \&profile_coverage,
        'fatal'    => $NO
    },
);

if ($use_valgrind) {
    push @tests,
        {
            'category' => 'valgrind output',
            'subcategory' => 'flagged functions',
            'detail'   => '',
            'err_msg'  => 'could not parse flagged functions',
            'function' => \&parse_valgrind_flagged_functions,
            'fatal'    => $NO
        };
}

my %test_keys = (
    'category'        => $REQUIRED,
    'subcategory'     => $OPTIONAL,
    'detail'          => $REQUIRED,
    'function'        => $REQUIRED,
    'binary'          => $OPTIONAL,
    'cmdline'         => $OPTIONAL,
    'fwknopd_cmdline' => $OPTIONAL,
    'fatal'           => $OPTIONAL,
    'exec_err'        => $OPTIONAL,
    'fw_rule_created' => $OPTIONAL,
    'fw_rule_removed' => $OPTIONAL,
    'server_conf'     => $OPTIONAL,
    'positive_output_matches' => $OPTIONAL,
    'negative_output_matches' => $OPTIONAL,
    'server_positive_output_matches' => $OPTIONAL,
    'server_negative_output_matches' => $OPTIONAL,
);

if ($diff_mode) {
    &diff_test_results();
    exit 0;
}

### make sure everything looks as expected before continuing
&init();

&logr("\n[+] Starting the fwknop test suite...\n\n" .
    "    args: @args_cp\n\n"
);

### save the results from any previous test suite run
### so that we can potentially compare them with --diff
if ($saved_last_results) {
    &logr("    Saved results from previous run " .
        "to: ${output_dir}.last/\n\n");
}

### main loop through all of the tests
for my $test_hr (@tests) {
    &run_test($test_hr);
}

&logr("\n[+] passed/failed/executed: $passed/$failed/$executed tests\n\n");

copy $logfile, "$output_dir/$logfile" or die $!;

exit 0;

#===================== end main =======================

sub run_test() {
    my $test_hr = shift;

    my $msg = "[$test_hr->{'category'}]";
    $msg .= " [$test_hr->{'subcategory'}]" if $test_hr->{'subcategory'};
    $msg .= " $test_hr->{'detail'}";

    return unless &process_include_exclude($msg);

    if ($list_mode) {
        print $msg, "\n";
        return;
    }

    &dots_print($msg);

    $executed++;
    $current_test_file  = "$output_dir/$executed.test";
    $server_test_file   = "$output_dir/${executed}_fwknopd.test";

    &write_test_file("[+] TEST: $msg\n", $current_test_file);
    $test_hr->{'msg'} = $msg;
    if (&{$test_hr->{'function'}}($test_hr)) {
        &logr("pass ($executed)\n");
        $passed++;
    } else {
        &logr("fail ($executed)\n");
        $failed++;

        if ($test_hr->{'fatal'} eq $YES) {
            die "[*] required test failed, exiting.";
        }
    }

    return;
}

sub process_include_exclude() {
    my $msg = shift;

    ### inclusions/exclusions
    if (@tests_to_include) {
        my $found = 0;
        for my $test (@tests_to_include) {
            if ($msg =~ /$test/ or ($use_valgrind
                    and $msg =~ /valgrind\soutput/)) {
                $found = 1;
                last;
            }
        }
        return 0 unless $found;
    }
    if (@tests_to_exclude) {
        my $found = 0;
        for my $test (@tests_to_exclude) {
            if ($msg =~ /$test/) {
                $found = 1;
                last;
            }
        }
        return 0 if $found;
    }
    return 1;
}

sub diff_test_results() {

    $diff_dir1 = "${output_dir}.last" unless $diff_dir1;
    $diff_dir2 = $output_dir unless $diff_dir2;

    die "[*] Need results from a previous run before running --diff"
        unless -d $diff_dir2;
    die "[*] Current results set does not exist." unless -d $diff_dir1;

    my %current_tests  = ();
    my %previous_tests = ();

    ### Only diff results for matching tests (parse the logfile to see which
    ### test numbers match across the two test cycles).
    &build_results_hash(\%current_tests, $diff_dir1);
    &build_results_hash(\%previous_tests, $diff_dir2);

    for my $test_msg (sort {$current_tests{$a}{'num'} <=> $current_tests{$b}{'num'}}
                keys %current_tests) {
        my $current_result = $current_tests{$test_msg}{'pass_fail'};
        my $current_num    = $current_tests{$test_msg}{'num'};
        if (defined $previous_tests{$test_msg}) {
            print "[+] Checking: $test_msg\n";
            my $previous_result = $previous_tests{$test_msg}{'pass_fail'};
            my $previous_num    = $previous_tests{$test_msg}{'num'};
            if ($current_result ne $previous_result) {
                print " DIFF: **$current_result** $test_msg\n";
            }

            &diff_results($previous_num, $current_num);
            print "\n";
        }
    }

    exit 0;
}

sub diff_results() {
    my ($previous_num, $current_num) = @_;

    ### edit out any valgrind "==354==" prefixes
    my $valgrind_search_re = qr/^==\d+==\s/;

    ### remove CMD timestamps
    my $cmd_search_re = qr/^\S+\s.*?\s\d{4}\sCMD\:/;

    for my $file ("$diff_dir1/${previous_num}.test",
        "$diff_dir1/${previous_num}_fwknopd.test",
        "$diff_dir2/${current_num}.test",
        "$diff_dir2/${current_num}_fwknopd.test",
    ) {
        system qq{perl -p -i -e 's|$valgrind_search_re||' $file} if -e $file;
        system qq{perl -p -i -e 's|$cmd_search_re|CMD:|' $file} if -e $file;
    }

    if (-e "$diff_dir1/${previous_num}.test"
            and -e "$diff_dir2/${current_num}.test") {
        system "diff -u $diff_dir1/${previous_num}.test " .
            "$diff_dir2/${current_num}.test";
    }

    if (-e "$diff_dir1/${previous_num}_fwknopd.test"
            and -e "$diff_dir2/${current_num}_fwknopd.test") {
        system "diff -u $diff_dir1/${previous_num}_fwknopd.test " .
            "$diff_dir2/${current_num}_fwknopd.test";
    }

    return;
}

sub build_results_hash() {
    my ($hr, $dir) = @_;

    open F, "< $dir/$logfile" or die $!;
    while (<F>) {
        if (/^(.*?)\.\.\..*(pass|fail)\s\((\d+)\)/) {
            $hr->{$1}{'pass_fail'} = $2;
            $hr->{$1}{'num'}       = $3;
        }
    }
    return;
}

sub compile_warnings() {

    ### 'make clean' as root
    return 0 unless &run_cmd('make -C .. clean',
        $cmd_out_tmp, $current_test_file);

    if ($sudo_path) {
        my $username = getpwuid((stat($configure_path))[4]);
        die "[*] Could not determine $configure_path owner"
            unless $username;

        return 0 unless &run_cmd("$sudo_path -u $username make -C ..",
            $cmd_out_tmp, $current_test_file);

    } else {

        return 0 unless &run_cmd('make -C ..',
            $cmd_out_tmp, $current_test_file);

    }

    ### look for compilation warnings - something like:
    ###     warning: ‘test’ is used uninitialized in this function
    return 0 if &file_find_regex([qr/\swarning:\s/, qr/gcc\:.*\sunused/],
        $current_test_file);

    ### the new binaries should exist
    unless (-e $fwknopCmd and -x $fwknopCmd) {
        &write_test_file("[-] $fwknopCmd does not exist or not executable.\n",
            $current_test_file);
    }
    unless (-e $fwknopdCmd and -x $fwknopdCmd) {
        &write_test_file("[-] $fwknopdCmd does not exist or not executable.\n",
            $current_test_file);
    }

    return 1;
}

sub profile_coverage() {

    ### check for any *.gcno files - if they don't exist, then fwknop was
    ### not compiled with profile support
    unless (glob('../client/*.gcno') and glob('../server/*.gcno')) {
        &write_test_file("[-] ../client/*.gcno and " .
            "../server/*.gcno files do not exist.\n", $current_test_file);
        return 0;
    }

    my $curr_dir = getcwd() or die $!;

    ### gcov -b ../client/*.gcno
    for my $dir ('../client', '../server', '../lib/.libs') {
        next unless -d $dir;
        chdir $dir or die $!;
        system "$gcov_path -b -u *.gcno > /dev/null 2>&1";
        chdir $curr_dir or die $!;

        &run_cmd(qq|grep "called 0 returned" $dir/*.gcov|,
                $cmd_out_tmp, $current_test_file);
    }

    return 1;
}

sub binary_exists() {
    my $test_hr = shift;
    return 0 unless $test_hr->{'binary'};

    ### account for different libfko.so paths (e.g. libfko.so.0.3 with no
    ### libfko.so link on OpenBSD)

    if ($test_hr->{'binary'} =~ /libfko/) {
        unless (-e $test_hr->{'binary'}) {
            for my $file (glob("$lib_dir/libfko.so*")) {
                if (-e $file and -x $file) {
                    $test_hr->{'binary'} = $file;
                    $libfko_bin = $file;
                    last;
                }
            }
        }
    }

    return 0 unless -e $test_hr->{'binary'} and -x $test_hr->{'binary'};
    return 1;
}

sub expected_code_version() {
    my $test_hr = shift;

    unless (-e '../VERSION') {
        &write_test_file("[-] ../VERSION file does not exist.\n",
            $current_test_file);
        return 0;
    }

    open F, '< ../VERSION' or die $!;
    my $line = <F>;
    close F;
    if ($line =~ /(\d.*\d)/) {
        my $version = $1;
        return 0 unless &run_cmd($test_hr->{'cmdline'},
            $cmd_out_tmp, $current_test_file);
        return 1 if &file_find_regex([qr/$version/], $current_test_file);
    }
    return 0;
}

sub client_send_spa_packet() {
    my $test_hr = shift;

    &write_key('fwknoptest', $local_key_file);

    return 0 unless &run_cmd($test_hr->{'cmdline'},
            $cmd_out_tmp, $current_test_file);
    return 0 unless &file_find_regex([qr/final\spacked/i],
        $current_test_file);

    return 1;
}

sub spa_cycle() {
    my $test_hr = shift;

    my ($rv, $server_was_stopped, $fw_rule_created, $fw_rule_removed)
            = &client_server_interaction($test_hr, [], $USE_CLIENT);

    if ($test_hr->{'fw_rule_created'} eq $NEW_RULE_REQUIRED) {
        $rv = 0 unless $fw_rule_created;
    } elsif ($test_hr->{'fw_rule_created'} eq $REQUIRE_NO_NEW_RULE) {
        $rv = 0 if $fw_rule_created;
    }

    if ($test_hr->{'fw_rule_removed'} eq $NEW_RULE_REMOVED) {
        $rv = 0 unless $fw_rule_removed;
    } elsif ($test_hr->{'fw_rule_removed'} eq $REQUIRE_NO_NEW_REMOVED) {
        $rv = 0 if $fw_rule_removed;
    }

    if ($test_hr->{'client_positive_output_matches'}) {
        $rv = 0 unless &file_find_regex(
            $test_hr->{'client_positive_output_matches'},
            $current_test_file);
    }

    if ($test_hr->{'client_negative_output_matches'}) {
        $rv = 0 if &file_find_regex(
            $test_hr->{'client_negative_output_matches'},
            $current_test_file);
    }

    if ($test_hr->{'server_positive_output_matches'}) {
        $rv = 0 unless &file_find_regex(
            $test_hr->{'server_positive_output_matches'},
            $server_test_file);
    }

    if ($test_hr->{'server_negative_output_matches'}) {
        $rv = 0 if &file_find_regex(
            $test_hr->{'server_negative_output_matches'},
            $server_test_file);
    }

    return $rv;
}

sub spoof_username() {
    my $test_hr = shift;

    my $rv = &spa_cycle($test_hr);

    unless (&file_find_regex([qr/Username:\s*$spoof_user/],
            $current_test_file)) {
        $rv = 0;
    }

    unless (&file_find_regex([qr/Username:\s*$spoof_user/],
            $server_test_file)) {
        $rv = 0;
    }

    return $rv;
}

sub replay_detection() {
    my $test_hr = shift;

    ### do a complete SPA cycle and then parse the SPA packet out of the
    ### current test file and re-send

    return 0 unless &spa_cycle($test_hr);

    my $spa_pkt = &get_spa_packet_from_file($current_test_file);

    unless ($spa_pkt) {
        &write_test_file("[-] could not get SPA packet " .
            "from file: $current_test_file\n",
            $current_test_file);
        return 0;
    }

    my @packets = (
        {
            'proto'  => 'udp',
            'port'   => $default_spa_port,
            'dst_ip' => $loopback_ip,
            'data'   => $spa_pkt,
        },
    );

    my ($rv, $server_was_stopped, $fw_rule_created, $fw_rule_removed)
        = &client_server_interaction($test_hr, \@packets, $USE_PREDEF_PKTS);

    $rv = 0 unless $server_was_stopped;

    unless (&file_find_regex([qr/Replay\sdetected\sfrom\ssource\sIP/i],
            $server_test_file)) {
        $rv = 0;
    }

    return $rv;
}

sub digest_cache_structure() {
    my $test_hr = shift;
    my $rv = 1;

    &run_cmd("file $default_digest_file", $cmd_out_tmp, $current_test_file);

    if (&file_find_regex([qr/ASCII/i], $cmd_out_tmp)) {

        ### the format should be:
        ### <digest> <proto> <src_ip> <src_port> <dst_ip> <dst_port> <time>
        open F, "< $default_digest_file" or
            die "[*] could not open $default_digest_file: $!";
        while (<F>) {
            next if /^#/;
            next unless /\S/;
            unless (m|^\S+\s+\d+\s+$ip_re\s+\d+\s+$ip_re\s+\d+\s+\d+|) {
                &write_test_file("[-] invalid digest.cache line: $_",
                    $current_test_file);
                $rv = 0;
                last;
            }
        }
        close F;
    } elsif (&file_find_regex([qr/dbm/i], $cmd_out_tmp)) {
        &write_test_file("[+] DBM digest file format, " .
            "assuming this is valid.\n", $current_test_file);
    } else {
        ### don't know what kind of file the digest.cache is
        &write_test_file("[-] unrecognized file type for " .
            "$default_digest_file.\n", $current_test_file);
        $rv = 0;
    }

    if ($rv) {
        &write_test_file("[+] valid digest.cache structure.\n",
            $current_test_file);
    }

    return $rv;
}

sub server_bpf_ignore_packet() {
    my $test_hr = shift;

    my $rv = 1;
    my $server_was_stopped = 0;
    my $fw_rule_created = 0;
    my $fw_rule_removed = 0;

    unless (&client_send_spa_packet($test_hr)) {
        &write_test_file("[-] fwknop client execution error.\n",
            $current_test_file);
        $rv = 0;
    }

    my $spa_pkt = &get_spa_packet_from_file($current_test_file);

    unless ($spa_pkt) {
        &write_test_file("[-] could not get SPA packet " .
            "from file: $current_test_file\n", $current_test_file);
        return 0;
    }

    my @packets = (
        {
            'proto'  => 'udp',
            'port'   => $default_spa_port,
            'dst_ip' => $loopback_ip,
            'data'   => $spa_pkt,
        },
    );

    ($rv, $server_was_stopped, $fw_rule_created, $fw_rule_removed)
        = &client_server_interaction($test_hr, \@packets, $USE_PREDEF_PKTS);

    unless (&file_find_regex([qr/PCAP\sfilter.*\s$non_std_spa_port/],
            $server_test_file)) {
        $rv = 0;
    }

    return $rv;
}

sub altered_non_base64_spa_data() {
    my $test_hr = shift;

    my $rv = 1;
    my $server_was_stopped = 0;
    my $fw_rule_created = 0;
    my $fw_rule_removed = 0;

    unless (&client_send_spa_packet($test_hr)) {
        &write_test_file("[-] fwknop client execution error.\n",
            $current_test_file);
        $rv = 0;
    }

    my $spa_pkt = &get_spa_packet_from_file($current_test_file);

    unless ($spa_pkt) {
        &write_test_file("[-] could not get SPA packet " .
            "from file: $current_test_file\n", $current_test_file);
        return 0;
    }

    ### alter one byte (change to a ":")
    $spa_pkt =~ s|^(.{3}).|$1:|;

    my @packets = (
        {
            'proto'  => 'udp',
            'port'   => $default_spa_port,
            'dst_ip' => $loopback_ip,
            'data'   => $spa_pkt,
        },
    );

    ($rv, $server_was_stopped, $fw_rule_created, $fw_rule_removed)
        = &client_server_interaction($test_hr, \@packets, $USE_PREDEF_PKTS);

    $rv = 0 unless $server_was_stopped;

    return $rv;
}

sub altered_base64_spa_data() {
    my $test_hr = shift;

    my $rv = 1;
    my $server_was_stopped = 0;
    my $fw_rule_created = 0;
    my $fw_rule_removed = 0;

    unless (&client_send_spa_packet($test_hr)) {
        &write_test_file("[-] fwknop client execution error.\n",
            $current_test_file);
        $rv = 0;
    }

    my $spa_pkt = &get_spa_packet_from_file($current_test_file);

    unless ($spa_pkt) {
        &write_test_file("[-] could not get SPA packet " .
            "from file: $current_test_file\n", $current_test_file);
        return 0;
    }

    $spa_pkt =~ s|^(.{3}).|AAAA|;

    my @packets = (
        {
            'proto'  => 'udp',
            'port'   => $default_spa_port,
            'dst_ip' => $loopback_ip,
            'data'   => $spa_pkt,
        },
    );

    ($rv, $server_was_stopped, $fw_rule_created, $fw_rule_removed)
        = &client_server_interaction($test_hr, \@packets, $USE_PREDEF_PKTS);

    $rv = 0 unless $server_was_stopped;

    if ($fw_rule_created) {
        &write_test_file("[-] new fw rule created.\n", $current_test_file);
        $rv = 0;
    } else {
        &write_test_file("[+] new fw rule not created.\n", $current_test_file);
    }

    unless (&file_find_regex([qr/Error\screating\sfko\scontext/],
            $server_test_file)) {
        $rv = 0;
    }

    return $rv;
}

sub appended_spa_data() {
    my $test_hr = shift;

    my $rv = 1;
    my $server_was_stopped = 0;
    my $fw_rule_created = 0;
    my $fw_rule_removed = 0;

    unless (&client_send_spa_packet($test_hr)) {
        &write_test_file("[-] fwknop client execution error.\n",
            $current_test_file);
        $rv = 0;
    }

    my $spa_pkt = &get_spa_packet_from_file($current_test_file);

    unless ($spa_pkt) {
        &write_test_file("[-] could not get SPA packet " .
            "from file: $current_test_file\n", $current_test_file);
        return 0;
    }

    $spa_pkt .= 'AAAA';

    my @packets = (
        {
            'proto'  => 'udp',
            'port'   => $default_spa_port,
            'dst_ip' => $loopback_ip,
            'data'   => $spa_pkt,
        },
    );

    ($rv, $server_was_stopped, $fw_rule_created, $fw_rule_removed)
        = &client_server_interaction($test_hr, \@packets, $USE_PREDEF_PKTS);

    $rv = 0 unless $server_was_stopped;

    if ($fw_rule_created) {
        &write_test_file("[-] new fw rule created.\n", $current_test_file);
        $rv = 0;
    } else {
        &write_test_file("[+] new fw rule not created.\n", $current_test_file);
    }

    unless (&file_find_regex([qr/Error\screating\sfko\scontext/],
            $server_test_file)) {
        $rv = 0;
    }

    return $rv;
}

sub prepended_spa_data() {
    my $test_hr = shift;

    my $rv = 1;
    my $server_was_stopped = 0;
    my $fw_rule_created = 0;
    my $fw_rule_removed = 0;

    unless (&client_send_spa_packet($test_hr)) {
        &write_test_file("[-] fwknop client execution error.\n",
            $current_test_file);
        $rv = 0;
    }

    my $spa_pkt = &get_spa_packet_from_file($current_test_file);

    unless ($spa_pkt) {
        &write_test_file("[-] could not get SPA packet " .
            "from file: $current_test_file\n", $current_test_file);
        return 0;
    }

    $spa_pkt = 'AAAA' . $spa_pkt;

    my @packets = (
        {
            'proto'  => 'udp',
            'port'   => $default_spa_port,
            'dst_ip' => $loopback_ip,
            'data'   => $spa_pkt,
        },
    );

    ($rv, $server_was_stopped, $fw_rule_created, $fw_rule_removed)
        = &client_server_interaction($test_hr, \@packets, $USE_PREDEF_PKTS);

    $rv = 0 unless $server_was_stopped;

    if ($fw_rule_created) {
        &write_test_file("[-] new fw rule created.\n", $current_test_file);
        $rv = 0;
    } else {
        &write_test_file("[+] new fw rule not created.\n", $current_test_file);
    }

    unless (&file_find_regex([qr/Error\screating\sfko\scontext/],
            $server_test_file)) {
        $rv = 0;
    }

    return $rv;
}

sub server_start() {
    my $test_hr = shift;

    my ($rv, $server_was_stopped, $fw_rule_created, $fw_rule_removed)
        = &client_server_interaction($test_hr, [], $USE_PREDEF_PKTS);

    unless (&file_find_regex([qr/Starting\sfwknopd\smain\sevent\sloop/],
            $server_test_file)) {
        $rv = 0;
    }

    $rv = 0 unless $server_was_stopped;

    return $rv;
}

sub server_stop() {
    my $test_hr = shift;

    my ($rv, $server_was_stopped, $fw_rule_created, $fw_rule_removed)
        = &client_server_interaction($test_hr, [], $USE_PREDEF_PKTS);

    $rv = 0 unless $server_was_stopped;

    return $rv;
}

sub server_packet_limit() {
    my $test_hr = shift;

    my @packets = (
        {
            'proto'  => 'udp',
            'port'   => $default_spa_port,
            'dst_ip' => $loopback_ip,
            'data'   => 'A'x700,
        },
    );

    my ($rv, $server_was_stopped, $fw_rule_created, $fw_rule_removed)
        = &client_server_interaction($test_hr, \@packets, $USE_PREDEF_PKTS);

    if (&is_fwknopd_running()) {
        &stop_fwknopd();
        $rv = 0;
    }

    unless (&file_find_regex([qr/count\slimit\sof\s1\sreached/],
            $server_test_file)) {
        $rv = 0;
    }

    unless (&file_find_regex([qr/Shutting\sDown\sfwknopd/i],
            $server_test_file)) {
        $rv = 0;
    }

    return $rv;
}

sub server_ignore_small_packets() {
    my $test_hr = shift;

    my @packets = (
        {
            'proto'  => 'udp',
            'port'   => $default_spa_port,
            'dst_ip' => $loopback_ip,
            'data'   => 'A'x120,  ### < MIN_SPA_DATA_SIZE
        },
    );

    my ($rv, $server_was_stopped, $fw_rule_created, $fw_rule_removed)
        = &client_server_interaction($test_hr, \@packets, $USE_PREDEF_PKTS);

    sleep 2;

    if (&is_fwknopd_running()) {
        &stop_fwknopd();
        $rv = 0;
    }

    return $rv;
}

sub client_server_interaction() {
    my ($test_hr, $pkts_hr, $spa_client_flag, $fw_rules_flag) = @_;

    my $rv = 1;
    my $server_was_stopped = 1;
    my $fw_rule_created = 1;
    my $fw_rule_removed = 0;

    ### start fwknopd to monitor for the SPA packet over the loopback interface
    my $fwknopd_parent_pid = &start_fwknopd($test_hr);

    ### give fwknopd a chance to parse its config and start sniffing
    ### on the loopback interface
    if ($use_valgrind) {
        sleep 3;
    } else {
        sleep 2;
    }

    ### send the SPA packet(s) to the server either manually using IO::Socket or
    ### with the fwknopd client
    if ($spa_client_flag == $USE_CLIENT) {
        unless (&client_send_spa_packet($test_hr)) {
            &write_test_file("[-] fwknop client execution error.\n",
                $current_test_file);
            $rv = 0;
        }
    } else {
        &send_packets($pkts_hr);
    }

    ### check to see if the SPA packet resulted in a new fw access rule
    my $ctr = 0;
    while (not &is_fw_rule_active($test_hr)) {
        &write_test_file("[-] new fw rule does not exist.\n",
            $current_test_file);
        $ctr++;
        last if $ctr == 3;
        sleep 1;
    }
    if ($ctr == 3) {
        $fw_rule_created = 0;
        $fw_rule_removed = 0;
    }

    &time_for_valgrind() if $use_valgrind;

    if ($fw_rule_created) {
        sleep 3;  ### allow time for rule time out.
        if (&is_fw_rule_active($test_hr)) {
            &write_test_file("[-] new fw rule not timed out.\n",
                $current_test_file);
            $rv = 0;
        } else {
            &write_test_file("[+] new fw rule timed out.\n",
                $current_test_file);
            $fw_rule_removed = 1;
        }
    }

    if (&is_fwknopd_running()) {
        &stop_fwknopd();
        unless (&file_find_regex([qr/Got\sSIGTERM/, qr/^Terminated/],
                $server_test_file)) {
            $server_was_stopped = 0;
        }
    } else {
        &write_test_file("[-] server is not running.\n",
            $current_test_file);
        $server_was_stopped = 0;
    }

    return ($rv, $server_was_stopped, $fw_rule_created, $fw_rule_removed);
}

sub get_spa_packet_from_file() {
    my $file = shift;

    my $spa_pkt = '';

    my $found_trigger_line = 0;
    open F, "< $file" or die "[*] Could not open file $file: $!";
    while (<F>) {
        if (/final\spacked/i) {
            $found_trigger_line = 1;
            next;
        }
        next unless $found_trigger_line;

        ### the next line with non whitespace is the SPA packet
        if (/(\S+)/) {
            $spa_pkt = $1;
            last;
        }
    }
    close F;

    return $spa_pkt;
}

sub send_packets() {
    my $pkts_ar = shift;

    open F, ">> $current_test_file" or die $!;
    print F "[+] send_packets(): Sending the following packets...\n";
    print F Dumper $pkts_ar;
    close F;

    for my $pkt_hr (@$pkts_ar) {
        if ($pkt_hr->{'proto'} eq 'tcp' or $pkt_hr->{'proto'} eq 'udp') {
            my $socket = IO::Socket::INET->new(
                PeerAddr => $pkt_hr->{'dst_ip'},
                PeerPort => $pkt_hr->{'port'},
                Proto    => $pkt_hr->{'proto'},
                Timeout  => 1
            ) or die "[*] Could not acquire $pkt_hr->{'proto'}/$pkt_hr->{'port'} " .
                "socket to $pkt_hr->{'dst_ip'}: $!";

            $socket->send($pkt_hr->{'data'});
            undef $socket;

        } elsif ($pkt_hr->{'proto'} eq 'http') {
            ### FIXME
        } elsif ($pkt_hr->{'proto'} eq 'icmp') {
            ### FIXME
        }

        sleep $pkt_hr->{'delay'} if defined $pkt_hr->{'delay'};
    }
    return;
}

sub rc_file_exists() {
    my $test_hr = shift;

    my $rv = 1;

    if (-e $tmp_rc_file) {
        $rv = 0 unless &file_find_regex([qr/This\sfile\scontains/],
            $tmp_rc_file);
    } else {
        &write_test_file("[-] $tmp_rc_file does not exist.\n",
            $current_test_file);
        $rv = 0;
    }

    return $rv;
}


sub generic_exec() {
    my $test_hr = shift;

    my $rv = 1;

    my $exec_rv = &run_cmd($test_hr->{'cmdline'},
                $cmd_out_tmp, $current_test_file);

    if ($test_hr->{'exec_err'} eq $YES) {
        $rv = 0 if $exec_rv;
    } elsif ($test_hr->{'exec_err'} eq $NO) {
        $rv = 0 unless $exec_rv;
    } ### else it must be $IGNORE so ignore the $exec_rv value

    if ($test_hr->{'positive_output_matches'}) {
        $rv = 0 unless &file_find_regex(
            $test_hr->{'positive_output_matches'},
            $current_test_file);
    }

    if ($test_hr->{'negative_output_matches'}) {
        $rv = 0 if &file_find_regex(
            $test_hr->{'negative_output_matches'},
            $current_test_file);
    }

    return $rv;
}

### check for PIE
sub pie_binary() {
    my $test_hr = shift;
    return 0 unless $test_hr->{'binary'};
    &run_cmd("./hardening-check $test_hr->{'binary'}",
            $cmd_out_tmp, $current_test_file);
    return 0 if &file_find_regex([qr/Position\sIndependent.*:\sno/i],
        $current_test_file);
    return 1;
}

### check for stack protection
sub stack_protected_binary() {
    my $test_hr = shift;
    return 0 unless $test_hr->{'binary'};
    &run_cmd("./hardening-check $test_hr->{'binary'}",
            $cmd_out_tmp, $current_test_file);
    return 0 if &file_find_regex([qr/Stack\sprotected.*:\sno/i],
        $current_test_file);
    return 1;
}

### check for fortified source functions
sub fortify_source_functions() {
    my $test_hr = shift;
    return 0 unless $test_hr->{'binary'};
    &run_cmd("./hardening-check $test_hr->{'binary'}",
            $cmd_out_tmp, $current_test_file);
    return 0 if &file_find_regex([qr/Fortify\sSource\sfunctions:\sno/i],
        $current_test_file);
    return 1;
}

### check for read-only relocations
sub read_only_relocations() {
    my $test_hr = shift;
    return 0 unless $test_hr->{'binary'};
    &run_cmd("./hardening-check $test_hr->{'binary'}",
            $cmd_out_tmp, $current_test_file);
    return 0 if &file_find_regex([qr/Read.only\srelocations:\sno/i],
        $current_test_file);
    return 1;
}

### check for immediate binding
sub immediate_binding() {
    my $test_hr = shift;
    return 0 unless $test_hr->{'binary'};
    &run_cmd("./hardening-check $test_hr->{'binary'}",
            $cmd_out_tmp, $current_test_file);
    return 0 if &file_find_regex([qr/Immediate\sbinding:\sno/i],
        $current_test_file);
    return 1;
}

sub specs() {

     &run_cmd("LD_LIBRARY_PATH=$lib_dir $valgrind_str $fwknopdCmd " .
            "$default_server_conf_args --fw-list-all",
            $cmd_out_tmp, $current_test_file);

    my $have_gpgme = 0;

    for my $cmd (
        'uname -a',
        'uptime',
        'ifconfig -a',
        'ls -l /etc', 'if [ -e /etc/issue ]; then cat /etc/issue; fi',
        'if [ `which iptables` ]; then iptables -V; fi',
        'if [ -e /proc/cpuinfo ]; then cat /proc/cpuinfo; fi',
        'if [ -e /proc/config.gz ]; then zcat /proc/config.gz; fi',
        'if [ `which gpg` ]; then gpg --version; fi',
        'if [ `which tcpdump` ]; then ldd `which tcpdump`; fi',
        "ldd $fwknopCmd",
        "ldd $fwknopdCmd",
        "ldd $libfko_bin",
        'ls -l /usr/lib/*pcap*',
        'ls -l /usr/local/lib/*pcap*',
        'ls -l /usr/lib/*fko*',
        'ls -l /usr/local/lib/*fko*',
    ) {
        &run_cmd($cmd, $cmd_out_tmp, $current_test_file);

        if ($cmd =~ /^ldd/) {
            $have_gpgme++ if &file_find_regex([qr/gpgme/], $cmd_out_tmp);
        }
    }

    ### all three of fwknop/fwknopd/libfko must link against gpgme in order
    ### to enable gpg tests
    unless ($have_gpgme == 3) {
        push @tests_to_exclude, "GPG";
    }

    return 1;
}

sub time_for_valgrind() {
    my $ctr = 0;
    while (&run_cmd("ps axuww | grep LD_LIBRARY_PATH | " .
            "grep valgrind |grep -v perl | grep -v grep",
            $cmd_out_tmp, $current_test_file)) {
        $ctr++;
        last if $ctr == 5;
        sleep 1;
    }
    return;
}

sub anonymize_results() {
    my $rv = 0;
    die "[*] $output_dir does not exist" unless -d $output_dir;
    die "[*] $logfile does not exist, has $0 been executed?"
        unless -e $logfile;
    if (-e $tarfile) {
        unlink $tarfile or die "[*] Could not unlink $tarfile: $!";
    }

    ### remove non-loopback IP addresses
    my $search_re = qr/\b127\.0\.0\.1\b/;
    system "perl -p -i -e 's|$search_re|00MY1271STR00|g' $output_dir/*.test";
    $search_re = qr/\b127\.0\.0\.2\b/;
    system "perl -p -i -e 's|$search_re|00MY1272STR00|g' $output_dir/*.test";
    $search_re = qr/\b0\.0\.0\.0\b/;
    system "perl -p -i -e 's|$search_re|00MY0000STR00|g' $output_dir/*.test";
    $search_re = qr/\b(?:[0-2]?\d{1,2}\.){3}[0-2]?\d{1,2}\b/;
    system "perl -p -i -e 's|$search_re|N.N.N.N|g' $output_dir/*.test";
    system "perl -p -i -e 's|00MY1271STR00|127.0.0.1|g' $output_dir/*.test";
    system "perl -p -i -e 's|00MY1272STR00|127.0.0.2|g' $output_dir/*.test";
    system "perl -p -i -e 's|00MY0000STR00|0.0.0.0|g' $output_dir/*.test";

    ### remove hostname from any uname output
    $search_re = qr/\suname\s+\-a\s*\n\s*(\S+)\s+\S+/;
    system "perl -p -i -e 'undef \$/; s|$search_re" .
        "| uname -a\n\$1 (removed)|s' $output_dir/*.test";

    $search_re = qr/uname=\x27(\S+)\s+\S+/;
    system "perl -p -i -e 's|$search_re|uname= \$1 (removed)|' $output_dir/*.test";

    ### create tarball
    system "tar cvfz $tarfile $logfile $output_dir";
    print "[+] Anonymized test results file: $tarfile\n";
    if (-e $tarfile) {
        $rv = 1;
    }
    return $rv;
}


sub write_pid() {
    my $test_hr = shift;

    open F, "> $default_pid_file" or die $!;
    print F "1\n";
    close F;

    &server_start($test_hr);

    open F, "< $default_pid_file" or die $!;
    my $pid = <F>;
    chomp $pid;
    close F;

    if ($pid != 1) {
        return 1;
    }

    return 0;
}

sub start_fwknopd() {
    my $test_hr = shift;

    &write_test_file("[+] TEST: $test_hr->{'msg'}\n", $server_test_file);

    my $pid = fork();
    die "[*] Could not fork: $!" unless defined $pid;

    if ($pid == 0) {

        ### we are the child, so start fwknopd
        exit &run_cmd($test_hr->{'fwknopd_cmdline'},
            $server_cmd_tmp, $server_test_file);
    }
    return $pid;
}

sub write_key() {
    my ($key, $file) = @_;

    open K, "> $file" or die "[*] Could not open $file: $!";
    print K "$loopback_ip: $key\n";
    print K "localhost: $key\n";
    print K "some.host.through.proxy.com: $key\n";
    close K;
    return;
}

sub dump_pids() {
    open C, ">> $current_test_file"
        or die "[*] Could not open $current_test_file: $!";
    print C "\n" . localtime() . " [+] PID dump:\n";
    close C;
    &run_cmd("ps auxww | grep knop |grep -v grep",
        $cmd_out_tmp, $current_test_file);
    return;
}

sub run_cmd() {
    my ($cmd, $cmd_out, $file) = @_;

    if (-e $file) {
        open F, ">> $file"
            or die "[*] Could not open $file: $!";
        print F localtime() . " CMD: $cmd\n";
        close F;
    } else {
        open F, "> $file"
            or die "[*] Could not open $file: $!";
        print F localtime() . " CMD: $cmd\n";
        close F;
    }

    my $rv = ((system "$cmd > $cmd_out 2>&1") >> 8);

    open C, "< $cmd_out" or die "[*] Could not open $cmd_out: $!";
    my @cmd_lines = <C>;
    close C;

    open F, ">> $file" or die "[*] Could not open $file: $!";
    print F $_ for @cmd_lines;
    close F;

    if ($rv == 0) {
        return 1;
    }
    return 0;
}

sub dots_print() {
    my $msg = shift;
    &logr($msg);
    my $dots = '';
    for (my $i=length($msg); $i < $PRINT_LEN; $i++) {
        $dots .= '.';
    }
    &logr($dots);
    return;
}

sub init() {

    $|++; ### turn off buffering

    $< == 0 && $> == 0 or
        die "[*] $0: You must be root (or equivalent ",
            "UID 0 account) to effectively test fwknop";

    ### validate test hashes
    my $hash_num = 0;
    for my $test_hr (@tests) {
        for my $key (keys %test_keys) {
            if ($test_keys{$key} == $REQUIRED) {
                die "[*] Missing '$key' element in hash: $hash_num"
                    unless defined $test_hr->{$key};
            } else {
                $test_hr->{$key} = '' unless defined $test_hr->{$key};
            }
        }
        $hash_num++;
    }

    if ($use_valgrind) {
        die "[*] $valgrindCmd exec problem, use --valgrind-path"
            unless -e $valgrindCmd and -x $valgrindCmd;
    }

    die "[*] $conf_dir directory does not exist." unless -d $conf_dir;
    die "[*] $lib_dir directory does not exist." unless -d $lib_dir;

    for my $file ($configure_path,
            $default_conf,
            $nat_conf,
            $default_access_conf,
            $no_source_match_access_conf,
            $ip_source_match_access_conf,
            $subnet_source_match_access_conf,
            $no_subnet_source_match_access_conf,
            $no_multi_source_match_access_conf,
            $multi_source_match_access_conf,
            $open_ports_access_conf,
            $mismatch_open_ports_access_conf,
            $require_user_access_conf,
            $mismatch_user_access_conf,
            $require_src_access_conf,
            $multi_gpg_access_conf,
            $multi_stanzas_access_conf,
            $expired_access_conf,
            $expired_epoch_access_conf,
            $future_expired_access_conf,
            $invalid_expire_access_conf,
            $force_nat_access_conf,
    ) {
        die "[*] $file does not exist" unless -e $file;
    }

    if (-d $output_dir) {
        if (-d "${output_dir}.last") {
            rmtree "${output_dir}.last"
                or die "[*] rmtree ${output_dir}.last $!";
        }
        mkdir "${output_dir}.last"
            or die "[*] ${output_dir}.last: $!";
        for my $file (glob("$output_dir/*.test")) {
            if ($file =~ m|.*/(.*)|) {
                copy $file, "${output_dir}.last/$1" or die $!;
            }
        }
        if (-e "$output_dir/init") {
            copy "$output_dir/init", "${output_dir}.last/init";
        }
        if (-e $logfile) {
            copy $logfile, "${output_dir}.last/$logfile" or die $!;
        }
        $saved_last_results = 1;
    } else {
        mkdir $output_dir or die "[*] Could not mkdir $output_dir: $!";
    }
    unless (-d $run_dir) {
        mkdir $run_dir or die "[*] Could not mkdir $run_dir: $!";
    }

    for my $file (glob("$output_dir/*.test")) {
        unlink $file or die "[*] Could not unlink($file)";
    }
    if (-e "$output_dir/init") {
        unlink "$output_dir/init" or die $!;
    }
    if (-e $tmp_rc_file) {
        unlink $tmp_rc_file or die $!;
    }

    if (-e $logfile) {
        unlink $logfile or die $!;
    }

    if ($test_include) {
        @tests_to_include = split /\s*,\s*/, $test_include;
    }
    if ($test_exclude) {
        @tests_to_exclude = split /\s*,\s*/, $test_exclude;
    }

    ### make sure no fwknopd instance is currently running
    die "[*] Please stop the running fwknopd instance."
        if &is_fwknopd_running();

    unless ($enable_recompilation_warnings_check) {
        push @tests_to_exclude, 'recompilation';
    }

    unless ($enable_profile_coverage_check) {
        push @tests_to_exclude, 'profile coverage';
    }

    $sudo_path = &find_command('sudo');

    unless ((&find_command('cc') or &find_command('gcc')) and &find_command('make')) {
        ### disable compilation checks
        push @tests_to_exclude, 'recompilation';
    }

    $gcov_path = &find_command('gcov');

    if ($gcov_path) {
        if ($enable_profile_coverage_check) {
            for my $extension ('*.gcov', '*.gcda') {
                ### remove profile output from any previous run
                system qq{find .. -name $extension | xargs rm 2> /dev/null};
            }
        }
    } else {
        push @tests_to_exclude, 'profile coverage';
    }

    open UNAME, "uname |" or die "[*] Could not execute uname: $!";
    while (<UNAME>) {
        if (/linux/i) {
            $platform = 'linux';
            last;
        }
    }
    close UNAME;

    unless ($platform eq 'linux') {
        push @tests_to_exclude, 'NAT';
    }

    return;
}

sub identify_loopback_intf() {
    return if $loopback_intf;

    ### Linux:

    ### lo    Link encap:Local Loopback
    ###       inet addr:127.0.0.1  Mask:255.0.0.0
    ###       inet6 addr: ::1/128 Scope:Host
    ###       UP LOOPBACK RUNNING  MTU:16436  Metric:1
    ###       RX packets:534709 errors:0 dropped:0 overruns:0 frame:0
    ###       TX packets:534709 errors:0 dropped:0 overruns:0 carrier:0
    ###       collisions:0 txqueuelen:0
    ###       RX bytes:101110617 (101.1 MB)  TX bytes:101110617 (101.1 MB)

    ### Freebsd:

    ### lo0: flags=8049<UP,LOOPBACK,RUNNING,MULTICAST> metric 0 mtu 16384
    ###         options=3<RXCSUM,TXCSUM>
    ###         inet6 fe80::1%lo0 prefixlen 64 scopeid 0x2
    ###         inet6 ::1 prefixlen 128
    ###         inet 127.0.0.1 netmask 0xff000000
    ###         nd6 options=3<PERFORMNUD,ACCEPT_RTADV>

    my $intf = '';
    my $found_loopback_intf = 0;

    my $cmd = 'ifconfig -a';
    open C, "$cmd |" or die "[*] (use --loopback <name>) $cmd: $!";
    while (<C>) {
        if (/^(\S+?):?\s+.*loopback/i) {
            $intf = $1;
            next;
        }
        if (/^\S/ and $intf and not $found_loopback_intf) {
            ### should not happen
            last;
        }
        if ($intf and /\b127\.0\.0\.1\b/) {
            $found_loopback_intf = 1;
            last;
        }
    }
    close C;

    die "[*] could not determine loopback interface, use --loopback <name>"
        unless $found_loopback_intf;

    $loopback_intf = $intf;

    return;
}

sub parse_valgrind_flagged_functions() {
    for my $file (glob("$output_dir/*.test")) {
        my $type = 'server';
        $type = 'client' if $file =~ /\d\.test/;
        open F, "< $file" or die $!;
        while (<F>) {
            ### ==30969==    by 0x4E3983A: fko_set_username (fko_user.c:65)
            if (/^==.*\sby\s\S+\:\s(\S+)\s(.*)/) {
                $valgrind_flagged_fcns{$type}{"$1 $2"}++;
                $valgrind_flagged_fcns_unique{$type}{$1}++;
            }
        }
        close F;
    }

    open F, ">> $current_test_file" or die $!;
    for my $type ('client', 'server') {
        print F "\n[+] fwknop $type functions (unique view):\n";
        next unless defined $valgrind_flagged_fcns_unique{$type};
        for my $fcn (sort {$valgrind_flagged_fcns_unique{$type}{$b}
                <=> $valgrind_flagged_fcns_unique{$type}{$a}}
                keys %{$valgrind_flagged_fcns_unique{$type}}) {
            printf F "    %5d : %s\n", $valgrind_flagged_fcns_unique{$type}{$fcn}, $fcn;
        }
        print F "\n[+] fwknop $type functions (with call line numbers):\n";
        for my $fcn (sort {$valgrind_flagged_fcns{$type}{$b}
                <=> $valgrind_flagged_fcns{$type}{$a}} keys %{$valgrind_flagged_fcns{$type}}) {
            printf F "    %5d : %s\n", $valgrind_flagged_fcns{$type}{$fcn}, $fcn;
        }
        next unless defined $valgrind_flagged_fcns{$type};

    }
    close F;
    return 1;
}

sub is_fw_rule_active() {
    my $test_hr = shift;

    my $conf_args = $default_server_conf_args;

    if ($test_hr->{'server_conf'}) {
        $conf_args = "-c $test_hr->{'server_conf'} -a $default_access_conf " .
            "-d $default_digest_file -p $default_pid_file";
    }

    return 1 if &run_cmd("LD_LIBRARY_PATH=$lib_dir $fwknopdCmd " .
            qq{$conf_args --fw-list | grep -v "# DISABLED" |grep $fake_ip |grep _exp_},
            $cmd_out_tmp, $current_test_file);
    return 0;
}

sub is_fwknopd_running() {

    sleep 2 if $use_valgrind;

    &run_cmd("LD_LIBRARY_PATH=$lib_dir $fwknopdCmd $default_server_conf_args " .
        "--status", $cmd_out_tmp, $current_test_file);

    return 0 if &file_find_regex([qr/no\s+running/i], $cmd_out_tmp);

    return 1;
}

sub stop_fwknopd() {

    &run_cmd("LD_LIBRARY_PATH=$lib_dir $fwknopdCmd " .
        "$default_server_conf_args -K", $cmd_out_tmp, $current_test_file);

    if ($use_valgrind) {
        &time_for_valgrind();
    } else {
        sleep 1;
    }

    return;
}

sub file_find_regex() {
    my ($re_ar, $file) = @_;

    my $found = 0;
    my @write_lines = ();

    open F, "< $file" or die "[*] Could not open $file: $!";
    LINE: while (<F>) {
        my $line = $_;
        next LINE if $line =~ /file_file_regex\(\)/;
        for my $re (@$re_ar) {
            if ($line =~ $re) {
                push @write_lines, "[.] file_find_regex() " .
                    "Matched '$re' with line: $line";
                $found = 1;
                last LINE;
            }
        }
    }
    close F;

    if ($found) {
        for my $line (@write_lines) {
            &write_test_file($line, $file);
        }
    } else {
        &write_test_file("[.] find_find_regex() Did not " .
            "match any regex in: '@$re_ar'\n", $file);
    }

    return $found;
}

sub find_command() {
    my $cmd = shift;

    my $path = '';
    open C, "which $cmd |" or die "[*] Could not execute: which $cmd: $!";
    while (<C>) {
        if (m|^(/.*$cmd)$|) {
            $path = $1;
            last;
        }
    }
    close C;
    return $path;
}

sub write_test_file() {
    my ($msg, $file) = @_;

    if (-e $file) {
        open F, ">> $file"
            or die "[*] Could not open $file: $!";
        print F $msg;
        close F;
    } else {
        open F, "> $file"
            or die "[*] Could not open $file: $!";
        print F $msg;
        close F;
    }
    return;
}

sub logr() {
    my $msg = shift;
    print STDOUT $msg;
    open F, ">> $logfile" or die $!;
    print F $msg;
    close F;
    return;
}

sub usage() {
    print <<_HELP_;

[+] $0 <options>

    -A   --Anonymize-results      - Prepare anonymized results at:
                                    $tarfile
    --diff                        - Compare the results of one test run to
                                    another.  By default this compares output
                                    in ${output_dir}.last to $output_dir
    --diff-dir1=<path>            - Left hand side of diff directory path,
                                    default is: ${output_dir}.last
    --diff-dir2=<path>            - Right hand side of diff directory path,
                                    default is: $output_dir
    --include=<regex>             - Specify a regex to be used over test
                                    names that must match.
    --exclude=<regex>             - Specify a regex to be used over test
                                    names that must not match.
    --enable-recompile            - Recompile fwknop sources and look for
                                    compilation warnings.
    --enable-valgrind             - Run every test underneath valgrind.
    --List                        - List test names.
    --loopback-intf=<intf>        - Specify loopback interface name (default
                                    depends on the OS where the test suite
                                    is executed).
    --output-dir=<path>           - Path to output directory, default is:
                                    $output_dir
    --fwknop-path=<path>          - Path to fwknop binary, default is:
                                    $fwknopCmd
    --fwknopd-path=<path>         - Path to fwknopd binary, default is:
                                    $fwknopdCmd
    --libfko-path=<path>          - Path to libfko, default is:
                                    $libfko_bin
    --valgrind-path=<path>        - Path to valgrind, default is:
                                    $valgrindCmd
    -h   --help                   - Display usage on STDOUT and exit.

_HELP_
    exit 0;
}<|MERGE_RESOLUTION|>--- conflicted
+++ resolved
@@ -639,7 +639,25 @@
     {
         'category' => 'Rijndael SPA',
         'subcategory' => 'client+server',
-<<<<<<< HEAD
+        'detail'   => 'dual usage access key (tcp/80 http)',
+        'err_msg'  => 'could not complete SPA cycle',
+        'function' => \&spa_cycle,
+        'cmdline'  => "LD_LIBRARY_PATH=$lib_dir $valgrind_str " .
+            "$fwknopCmd -A tcp/80 -a $fake_ip -D $loopback_ip --get-key " .
+            "$local_key_file --verbose --verbose",
+        'fwknopd_cmdline'  => "LD_LIBRARY_PATH=$lib_dir $valgrind_str " .
+            "$fwknopdCmd -c $default_conf -a $dual_key_usage_access_conf " .
+            "-d $default_digest_file -p $default_pid_file $intf_str",
+        ### check for the first stanza that does not allow tcp/80 - the
+        ### second stanza allows this
+        'server_positive_output_matches' => [qr/stanza #1\)\sOne\sor\smore\srequested\sprotocol\/ports\swas\sdenied/],
+        'fw_rule_created' => $NEW_RULE_REQUIRED,
+        'fw_rule_removed' => $NEW_RULE_REMOVED,
+        'fatal'    => $NO
+    },
+    {
+        'category' => 'Rijndael SPA',
+        'subcategory' => 'client+server',
         'detail'   => 'create rc file (tcp/22 ssh)',
         'err_msg'  => 'could not complete SPA cycle',
         'function' => \&spa_cycle,
@@ -683,28 +701,13 @@
         'fwknopd_cmdline'  => "LD_LIBRARY_PATH=$lib_dir $valgrind_str " .
             "$fwknopdCmd -c $default_conf -a $base64_key_access_conf " .
             "-d $default_digest_file -p $default_pid_file $intf_str",
-=======
-        'detail'   => 'dual usage access key (tcp/80 http)',
-        'err_msg'  => 'could not complete SPA cycle',
-        'function' => \&spa_cycle,
-        'cmdline'  => "LD_LIBRARY_PATH=$lib_dir $valgrind_str " .
-            "$fwknopCmd -A tcp/80 -a $fake_ip -D $loopback_ip --get-key " .
-            "$local_key_file --verbose --verbose",
-        'fwknopd_cmdline'  => "LD_LIBRARY_PATH=$lib_dir $valgrind_str " .
-            "$fwknopdCmd -c $default_conf -a $dual_key_usage_access_conf " .
-            "-d $default_digest_file -p $default_pid_file $intf_str",
-        ### check for the first stanza that does not allow tcp/80 - the
-        ### second stanza allows this
-        'server_positive_output_matches' => [qr/stanza #1\)\sOne\sor\smore\srequested\sprotocol\/ports\swas\sdenied/],
->>>>>>> 7145cdd8
-        'fw_rule_created' => $NEW_RULE_REQUIRED,
-        'fw_rule_removed' => $NEW_RULE_REMOVED,
-        'fatal'    => $NO
-    },
-    {
-        'category' => 'Rijndael SPA',
-        'subcategory' => 'client+server',
-<<<<<<< HEAD
+        'fw_rule_created' => $NEW_RULE_REQUIRED,
+        'fw_rule_removed' => $NEW_RULE_REMOVED,
+        'fatal'    => $NO
+    },
+    {
+        'category' => 'Rijndael SPA',
+        'subcategory' => 'client+server',
         'detail'   => 'rc file named key (tcp/22 ssh)',
         'err_msg'  => 'could not complete SPA cycle',
         'function' => \&spa_cycle,
@@ -753,8 +756,6 @@
     {
         'category' => 'Rijndael SPA',
         'subcategory' => 'client+server',
-=======
->>>>>>> 7145cdd8
         'detail'   => 'packet aging (past) (tcp/22 ssh)',
         'err_msg'  => 'old SPA packet accepted',
         'function' => \&spa_cycle,
