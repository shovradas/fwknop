#!/usr/bin/perl -w

use File::Copy;
use File::Path;
use IO::Socket;
use Data::Dumper;
use Cwd;
use Getopt::Long 'GetOptions';
use strict;

#==================== config =====================
my $logfile        = 'test.log';
my $local_key_file = 'local_spa.key';
my $output_dir     = 'output';
my $lib_dir        = '../lib/.libs';
my $conf_dir       = 'conf';
my $run_dir        = 'run';
my $configure_path = '../configure';
my $cmd_out_tmp    = 'cmd.out';
my $server_cmd_tmp = 'server_cmd.out';
my $gpg_client_home_dir = "$conf_dir/client-gpg";

my $nat_conf            = "$conf_dir/nat_fwknopd.conf";
my $default_conf        = "$conf_dir/default_fwknopd.conf";
my $default_access_conf = "$conf_dir/default_access.conf";
my $ecb_mode_access_conf = "$conf_dir/ecb_mode_access.conf";
my $ctr_mode_access_conf = "$conf_dir/ctr_mode_access.conf";
my $cfb_mode_access_conf = "$conf_dir/cfb_mode_access.conf";
my $ofb_mode_access_conf = "$conf_dir/ofb_mode_access.conf";
my $expired_access_conf = "$conf_dir/expired_stanza_access.conf";
my $future_expired_access_conf = "$conf_dir/future_expired_stanza_access.conf";
my $expired_epoch_access_conf = "$conf_dir/expired_epoch_stanza_access.conf";
my $invalid_expire_access_conf = "$conf_dir/invalid_expire_access.conf";
my $invalid_source_access_conf = "$conf_dir/invalid_source_access.conf";
my $force_nat_access_conf = "$conf_dir/force_nat_access.conf";
my $dual_key_usage_access_conf = "$conf_dir/dual_key_usage_access.conf";
my $gpg_access_conf     = "$conf_dir/gpg_access.conf";
my $default_digest_file = "$run_dir/digest.cache";
my $default_pid_file    = "$run_dir/fwknopd.pid";
my $open_ports_access_conf = "$conf_dir/open_ports_access.conf";
my $multi_gpg_access_conf  = "$conf_dir/multi_gpg_access.conf";
my $multi_stanzas_access_conf = "$conf_dir/multi_stanzas_access.conf";
my $multi_stanzas_with_broken_keys_conf = "$conf_dir/multi_stanzas_with_broken_keys.conf";
my $mismatch_open_ports_access_conf = "$conf_dir/mismatch_open_ports_access.conf";
my $require_user_access_conf = "$conf_dir/require_user_access.conf";
my $mismatch_user_access_conf = "$conf_dir/mismatch_user_access.conf";
my $require_src_access_conf = "$conf_dir/require_src_access.conf";
my $no_source_match_access_conf = "$conf_dir/no_source_match_access.conf";
my $no_subnet_source_match_access_conf = "$conf_dir/no_subnet_source_match_access.conf";
my $no_multi_source_match_access_conf = "$conf_dir/no_multi_source_match_access.conf";
my $multi_source_match_access_conf = "$conf_dir/multi_source_match_access.conf";
my $ip_source_match_access_conf = "$conf_dir/ip_source_match_access.conf";
my $subnet_source_match_access_conf = "$conf_dir/subnet_source_match_access.conf";

my $fwknopCmd   = '../client/.libs/fwknop';
my $fwknopdCmd  = '../server/.libs/fwknopd';
my $libfko_bin  = "$lib_dir/libfko.so";  ### this is usually a link
my $valgrindCmd = '/usr/bin/valgrind';

my $gpg_server_key = '361BBAD4';
my $gpg_client_key = '6A3FAD56';

my $loopback_ip = '127.0.0.1';
my $fake_ip     = '127.0.0.2';
my $internal_nat_host = '192.168.1.2';
my $force_nat_host = '192.168.1.123';
my $default_spa_port = 62201;
my $non_std_spa_port = 12345;

my $spoof_user = 'testuser';
#================== end config ===================

my $passed = 0;
my $failed = 0;
my $executed = 0;
my $test_include = '';
my @tests_to_include = ();
my $test_exclude = '';
my @tests_to_exclude = ();
my %valgrind_flagged_fcns = ();
my %valgrind_flagged_fcns_unique = ();
my $list_mode = 0;
my $diff_dir1 = '';
my $diff_dir2 = '';
my $loopback_intf = '';
my $anonymize_results = 0;
my $current_test_file = "$output_dir/init";
my $tarfile = 'test_fwknop.tar.gz';
my $server_test_file  = '';
my $use_valgrind = 0;
my $valgrind_str = '';
my $saved_last_results = 0;
my $diff_mode = 0;
my $enable_recompilation_warnings_check = 0;
my $enable_profile_coverage_check = 0;
my $sudo_path = '';
my $gcov_path = '';
my $platform = '';
my $help = 0;
my $YES = 1;
my $NO  = 0;
my $PRINT_LEN = 68;
my $USE_PREDEF_PKTS = 1;
my $USE_CLIENT = 2;
my $REQUIRED = 1;
my $OPTIONAL = 0;
my $NEW_RULE_REQUIRED = 1;
my $REQUIRE_NO_NEW_RULE = 2;
my $NEW_RULE_REMOVED = 1;
my $REQUIRE_NO_NEW_REMOVED = 2;

my $ip_re = qr|(?:[0-2]?\d{1,2}\.){3}[0-2]?\d{1,2}|;  ### IPv4

my @args_cp = @ARGV;

exit 1 unless GetOptions(
    'Anonymize-results' => \$anonymize_results,
    'fwknop-path=s'     => \$fwknopCmd,
    'fwknopd-path=s'    => \$fwknopdCmd,
    'libfko-path=s'     => \$libfko_bin,
    'loopback-intf=s'   => \$loopback_intf,
    'test-include=s'    => \$test_include,
    'include=s'         => \$test_include,  ### synonym
    'test-exclude=s'    => \$test_exclude,
    'exclude=s'         => \$test_exclude,  ### synonym
    'enable-recompile-check' => \$enable_recompilation_warnings_check,
    'enable-profile-coverage-check' => \$enable_profile_coverage_check,
    'List-mode'         => \$list_mode,
    'enable-valgrind'   => \$use_valgrind,
    'valgrind-path=s'   => \$valgrindCmd,
    'output-dir=s'      => \$output_dir,
    'diff'              => \$diff_mode,
    'diff-dir1=s'       => \$diff_dir1,
    'diff-dir2=s'       => \$diff_dir2,
    'help'              => \$help
);

&usage() if $help;

### create an anonymized tar file of test suite results that can be
### emailed around to assist in debugging fwknop communications
exit &anonymize_results() if $anonymize_results;

&identify_loopback_intf();

$valgrind_str = "$valgrindCmd --leak-check=full " .
    "--show-reachable=yes --track-origins=yes" if $use_valgrind;

my $intf_str = "-i $loopback_intf --foreground --verbose --verbose";

my $default_client_args = "LD_LIBRARY_PATH=$lib_dir $valgrind_str " .
    "$fwknopCmd -A tcp/22 -a $fake_ip -D $loopback_ip --get-key " .
    "$local_key_file --verbose --verbose";

my $default_client_gpg_args = "$default_client_args " .
    "--gpg-recipient-key $gpg_server_key " .
    "--gpg-signer-key $gpg_client_key " .
    "--gpg-home-dir $gpg_client_home_dir";

my $default_server_conf_args = "-c $default_conf -a $default_access_conf " .
    "-d $default_digest_file -p $default_pid_file";

my $default_server_gpg_args = "LD_LIBRARY_PATH=$lib_dir " .
    "$valgrind_str $fwknopdCmd -c $default_conf " .
    "-a $gpg_access_conf $intf_str " .
    "-d $default_digest_file -p $default_pid_file";

### point the compiled binaries at the local libary path
### instead of any installed libfko instance
$ENV{'LD_LIBRARY_PATH'} = $lib_dir;

### main array that defines the tests we will run
my @tests = (
    {
        'category' => 'recompilation',
        'detail'   => 'recompile and look for compilation warnings',
        'err_msg'  => 'compile warnings exist',
        'function' => \&compile_warnings,
        'fatal'    => $NO
    },
    {
        'category' => 'build',
        'subcategory' => 'client',
        'detail'   => 'binary exists',
        'err_msg'  => 'binary not found',
        'function' => \&binary_exists,
        'binary'   => $fwknopCmd,
        'fatal'    => $YES
    },
    {
        'category' => 'build security',
        'subcategory' => 'client',
        'detail'   => 'Position Independent Executable (PIE)',
        'err_msg'  => 'non PIE binary (fwknop client)',
        'function' => \&pie_binary,
        'binary'   => $fwknopCmd,
        'fatal'    => $NO
    },
    {
        'category' => 'build security',
        'subcategory' => 'client',
        'detail'   => 'stack protected binary',
        'err_msg'  => 'non stack protected binary (fwknop client)',
        'function' => \&stack_protected_binary,
        'binary'   => $fwknopCmd,
        'fatal'    => $NO
    },
    {
        'category' => 'build security',
        'subcategory' => 'client',
        'detail'   => 'fortify source functions',
        'err_msg'  => 'source functions not fortified (fwknop client)',
        'function' => \&fortify_source_functions,
        'binary'   => $fwknopCmd,
        'fatal'    => $NO
    },
    {
        'category' => 'build security',
        'subcategory' => 'client',
        'detail'   => 'read-only relocations',
        'err_msg'  => 'no read-only relocations (fwknop client)',
        'function' => \&read_only_relocations,
        'binary'   => $fwknopCmd,
        'fatal'    => $NO
    },
    {
        'category' => 'build security',
        'subcategory' => 'client',
        'detail'   => 'immediate binding',
        'err_msg'  => 'no immediate binding (fwknop client)',
        'function' => \&immediate_binding,
        'binary'   => $fwknopCmd,
        'fatal'    => $NO
    },

    {
        'category' => 'build',
        'subcategory' => 'server',
        'detail'   => 'binary exists',
        'err_msg'  => 'binary not found',
        'function' => \&binary_exists,
        'binary'   => $fwknopdCmd,
        'fatal'    => $YES
    },

    {
        'category' => 'build security',
        'subcategory' => 'server',
        'detail'   => 'Position Independent Executable (PIE)',
        'err_msg'  => 'non PIE binary (fwknopd server)',
        'function' => \&pie_binary,
        'binary'   => $fwknopdCmd,
        'fatal'    => $NO
    },
    {
        'category' => 'build security',
        'subcategory' => 'server',
        'detail'   => 'stack protected binary',
        'err_msg'  => 'non stack protected binary (fwknopd server)',
        'function' => \&stack_protected_binary,
        'binary'   => $fwknopdCmd,
        'fatal'    => $NO
    },
    {
        'category' => 'build security',
        'subcategory' => 'server',
        'detail'   => 'fortify source functions',
        'err_msg'  => 'source functions not fortified (fwknopd server)',
        'function' => \&fortify_source_functions,
        'binary'   => $fwknopdCmd,
        'fatal'    => $NO
    },
    {
        'category' => 'build security',
        'subcategory' => 'server',
        'detail'   => 'read-only relocations',
        'err_msg'  => 'no read-only relocations (fwknopd server)',
        'function' => \&read_only_relocations,
        'binary'   => $fwknopdCmd,
        'fatal'    => $NO
    },
    {
        'category' => 'build security',
        'subcategory' => 'server',
        'detail'   => 'immediate binding',
        'err_msg'  => 'no immediate binding (fwknopd server)',
        'function' => \&immediate_binding,
        'binary'   => $fwknopdCmd,
        'fatal'    => $NO
    },

    {
        'category' => 'build',
        'subcategory' => 'libfko',
        'detail'   => 'binary exists',
        'err_msg'  => 'binary not found',
        'function' => \&binary_exists,
        'binary'   => $libfko_bin,
        'fatal'    => $YES
    },
    {
        'category' => 'build security',
        'subcategory' => 'libfko',
        'detail'   => 'stack protected binary',
        'err_msg'  => 'non stack protected binary (libfko)',
        'function' => \&stack_protected_binary,
        'binary'   => $libfko_bin,
        'fatal'    => $NO
    },
    {
        'category' => 'build security',
        'subcategory' => 'libfko',
        'detail'   => 'fortify source functions',
        'err_msg'  => 'source functions not fortified (libfko)',
        'function' => \&fortify_source_functions,
        'binary'   => $libfko_bin,
        'fatal'    => $NO
    },
    {
        'category' => 'build security',
        'subcategory' => 'libfko',
        'detail'   => 'read-only relocations',
        'err_msg'  => 'no read-only relocations (libfko)',
        'function' => \&read_only_relocations,
        'binary'   => $libfko_bin,
        'fatal'    => $NO
    },
    {
        'category' => 'build security',
        'subcategory' => 'libfko',
        'detail'   => 'immediate binding',
        'err_msg'  => 'no immediate binding (libfko)',
        'function' => \&immediate_binding,
        'binary'   => $libfko_bin,
        'fatal'    => $NO
    },

    {
        'category' => 'preliminaries',
        'subcategory' => 'client',
        'detail'   => 'usage info',
        'err_msg'  => 'could not get usage info',
        'function' => \&generic_exec,
        'cmdline'  => "LD_LIBRARY_PATH=$lib_dir $valgrind_str $fwknopCmd -h",
        'fatal'    => $NO
    },
    {
        'category' => 'preliminaries',
        'subcategory' => 'client',
        'detail'   => 'getopt() no such argument',
        'err_msg'  => 'getopt() allowed non-existant argument',
        'function' => \&generic_exec,
        'cmdline'  => "LD_LIBRARY_PATH=$lib_dir $valgrind_str $fwknopCmd --no-such-arg",
        'exec_err' => $YES,
        'fatal'    => $NO
    },
    {
        'category' => 'preliminaries',
        'subcategory' => 'client',
        'detail'   => '--test mode, packet not sent',
        'err_msg'  => '--test mode, packet sent?',
        'function' => \&generic_exec,
        'positive_output_matches' => [qr/test\smode\senabled/],
        'cmdline'  => "$default_client_args --test",
        'fatal'    => $NO
    },

    {
        'category' => 'preliminaries',
        'subcategory' => 'client',
        'detail'   => 'expected code version',
        'err_msg'  => 'code version mis-match',
        'function' => \&expected_code_version,
        'cmdline'  => "LD_LIBRARY_PATH=$lib_dir $valgrind_str $fwknopCmd --version",
        'fatal'    => $NO
    },

    {
        'category' => 'preliminaries',
        'subcategory' => 'server',
        'detail'   => 'usage info',
        'err_msg'  => 'could not get usage info',
        'function' => \&generic_exec,
        'cmdline'  => "LD_LIBRARY_PATH=$lib_dir $valgrind_str $fwknopdCmd -h",
        'fatal'    => $NO
    },
    {
        'category' => 'preliminaries',
        'subcategory' => 'server',
        'detail'   => 'getopt() no such argument',
        'err_msg'  => 'getopt() allowed non-existant argument',
        'function' => \&generic_exec,
        'cmdline'  => "LD_LIBRARY_PATH=$lib_dir $valgrind_str $fwknopdCmd --no-such-arg",
        'exec_err' => $YES,
        'fatal'    => $NO
    },

    {
        'category' => 'preliminaries',
        'subcategory' => 'server',
        'detail'   => 'expected code version',
        'err_msg'  => 'code version mis-match',
        'function' => \&expected_code_version,
        'cmdline'  => "LD_LIBRARY_PATH=$lib_dir $valgrind_str " .
            "$fwknopdCmd -c $default_conf -a " .
            "$default_access_conf --version",
        'fatal'    => $NO
    },
    {
        'category' => 'preliminaries',
        'detail'   => 'collecting system specifics',
        'err_msg'  => 'could not get complete system specs',
        'function' => \&specs,
        'binary'   => $fwknopdCmd,
        'fatal'    => $NO
    },

    {
        'category' => 'basic operations',
        'detail'   => 'dump config',
        'err_msg'  => 'could not dump configuration',
        'function' => \&generic_exec,
        'positive_output_matches' => [qr/SYSLOG_IDENTITY/],
        'exec_err' => $NO,
        'cmdline'  => "LD_LIBRARY_PATH=$lib_dir $valgrind_str " .
            "$fwknopdCmd -c $default_conf " .
            "-a $default_access_conf --dump-config",
        'fatal'    => $NO
    },
    {
        'category' => 'basic operations',
        'detail'   => 'override config',
        'err_msg'  => 'could not override configuration',
        'function' => \&generic_exec,
        'positive_output_matches' => [qr/ENABLE_PCAP_PROMISC.*\'Y\'/],
        'exec_err' => $NO,
        'cmdline'  => "LD_LIBRARY_PATH=$lib_dir $valgrind_str " .
            "$fwknopdCmd $default_server_conf_args " .
            "-O $conf_dir/override_fwknopd.conf --dump-config",
        'fatal'    => $NO
    },

    {
        'category' => 'basic operations',
        'subcategory' => 'client',
        'detail'   => '--get-key path validation',
        'err_msg'  => 'accepted improper --get-key path',
        'function' => \&generic_exec,
        'positive_output_matches' => [qr/could\snot\sopen/i],
        'exec_err' => $YES,
        'cmdline'  => "LD_LIBRARY_PATH=$lib_dir $valgrind_str " .
            "$fwknopCmd -A tcp/22 -s $fake_ip " .
            "-D $loopback_ip --get-key not/there",
        'fatal'    => $YES
    },
    {
        'category' => 'basic operations',
        'subcategory' => 'client',
        'detail'   => 'require [-s|-R|-a]',
        'err_msg'  => 'allowed null allow IP',
        'function' => \&generic_exec,
        'positive_output_matches' => [qr/must\suse\sone\sof/i],
        'exec_err' => $YES,
        'cmdline'  => "LD_LIBRARY_PATH=$lib_dir $valgrind_str " .
            "$fwknopCmd -D $loopback_ip",
        'fatal'    => $NO
    },
    {
        'category' => 'basic operations',
        'subcategory' => 'client',
        'detail'   => '--allow-ip <IP> valid IP',
        'err_msg'  => 'permitted invalid --allow-ip arg',
        'function' => \&generic_exec,
        'positive_output_matches' => [qr/Invalid\sallow\sIP\saddress/i],
        'exec_err' => $YES,
        'cmdline'  => "LD_LIBRARY_PATH=$lib_dir $valgrind_str " .
            "$fwknopCmd -A tcp/22 -a invalidIP -D $loopback_ip",
        'fatal'    => $NO
    },
    {
        'category' => 'basic operations',
        'subcategory' => 'client',
        'detail'   => '-A <proto>/<port> specification',
        'err_msg'  => 'permitted invalid -A <proto>/<port>',
        'function' => \&generic_exec,
        'positive_output_matches' => [qr/Invalid\sSPA\saccess\smessage/i],
        'exec_err' => $YES,
        'cmdline'  => "LD_LIBRARY_PATH=$lib_dir $valgrind_str " .
            "$fwknopCmd -A invalid/22 -a $fake_ip -D $loopback_ip",
        'fatal'    => $NO
    },
    {
        'category' => 'basic operations',
        'subcategory' => 'client',
        'detail'   => 'generate SPA packet',
        'err_msg'  => 'could not generate SPA packet',
        'function' => \&client_send_spa_packet,
        'cmdline'  => $default_client_args,
        'fatal'    => $YES
    },

    {
        'category' => 'basic operations',
        'subcategory' => 'server',
        'detail'   => 'list current fwknopd fw rules',
        'err_msg'  => 'could not list current fwknopd fw rules',
        'function' => \&generic_exec,
        'cmdline'  => "LD_LIBRARY_PATH=$lib_dir $valgrind_str " .
            "$fwknopdCmd $default_server_conf_args --fw-list",
        'fatal'    => $NO
    },
    {
        'category' => 'basic operations',
        'subcategory' => 'server',
        'detail'   => 'list all current fw rules',
        'err_msg'  => 'could not list all current fw rules',
        'function' => \&generic_exec,
        'cmdline'  => "LD_LIBRARY_PATH=$lib_dir $valgrind_str " .
            "$fwknopdCmd $default_server_conf_args --fw-list-all",
        'fatal'    => $NO
    },
    {
        'category' => 'basic operations',
        'subcategory' => 'server',
        'detail'   => 'flush current firewall rules',
        'err_msg'  => 'could not flush current fw rules',
        'function' => \&generic_exec,
        'cmdline'  => "LD_LIBRARY_PATH=$lib_dir $valgrind_str " .
            "$fwknopdCmd $default_server_conf_args --fw-flush",
        'fatal'    => $NO
    },

    {
        'category' => 'basic operations',
        'subcategory' => 'server',
        'detail'   => 'start',
        'err_msg'  => 'start error',
        'function' => \&server_start,
        'fwknopd_cmdline'  => "LD_LIBRARY_PATH=$lib_dir $valgrind_str " .
            "$fwknopdCmd $default_server_conf_args $intf_str",
        'fatal'    => $NO
    },
    {
        'category' => 'basic operations',
        'subcategory' => 'server',
        'detail'   => 'stop',
        'err_msg'  => 'stop error',
        'function' => \&server_stop,
        'fwknopd_cmdline'  => "LD_LIBRARY_PATH=$lib_dir $valgrind_str " .
            "$fwknopdCmd $default_server_conf_args $intf_str",
        'fatal'    => $NO
    },
    {
        'category' => 'basic operations',
        'subcategory' => 'server',
        'detail'   => 'write PID',
        'err_msg'  => 'did not write PID',
        'function' => \&write_pid,
        'fwknopd_cmdline'  => "LD_LIBRARY_PATH=$lib_dir $valgrind_str " .
            "$fwknopdCmd $default_server_conf_args $intf_str",
        'fatal'    => $NO
    },

    {
        'category' => 'basic operations',
        'subcategory' => 'server',
        'detail'   => '--packet-limit 1 exit',
        'err_msg'  => 'did not exit after one packet',
        'function' => \&server_packet_limit,
        'fwknopd_cmdline'  => "LD_LIBRARY_PATH=$lib_dir $valgrind_str " .
            "$fwknopdCmd $default_server_conf_args --packet-limit 1 $intf_str",
        'fatal'    => $NO
    },
    {
        'category' => 'basic operations',
        'subcategory' => 'server',
        'detail'   => 'ignore packets < min SPA len (140)',
        'err_msg'  => 'did not ignore small packets',
        'function' => \&server_ignore_small_packets,
        'fwknopd_cmdline'  => "LD_LIBRARY_PATH=$lib_dir $valgrind_str " .
            "$fwknopdCmd $default_server_conf_args --packet-limit 1 $intf_str",
        'fatal'    => $NO
    },
    {
        'category' => 'basic operations',
        'subcategory' => 'server',
        'detail'   => '-P bpf filter ignore packet',
        'err_msg'  => 'filter did not ignore packet',
        'function' => \&server_bpf_ignore_packet,
        'cmdline'  => $default_client_args,
        'fwknopd_cmdline'  => "LD_LIBRARY_PATH=$lib_dir $valgrind_str " .
            "$fwknopdCmd $default_server_conf_args --packet-limit 1 $intf_str " .
            qq|-P "udp port $non_std_spa_port"|,
        'fatal'    => $NO
    },

    {
        'category' => 'Rijndael SPA',
        'subcategory' => 'client+server',
        'detail'   => 'complete cycle (tcp/22 ssh)',
        'err_msg'  => 'could not complete SPA cycle',
        'function' => \&spa_cycle,
        'cmdline'  => $default_client_args,
        'fwknopd_cmdline'  => "LD_LIBRARY_PATH=$lib_dir $valgrind_str " .
            "$fwknopdCmd $default_server_conf_args $intf_str",
        'fw_rule_created' => $NEW_RULE_REQUIRED,
        'fw_rule_removed' => $NEW_RULE_REMOVED,
        'fatal'    => $NO
    },
    {
        'category' => 'Rijndael SPA',
        'subcategory' => 'client+server',
        'detail'   => 'dual usage access key (tcp/80 http)',
        'err_msg'  => 'could not complete SPA cycle',
        'function' => \&spa_cycle,
        'cmdline'  => "LD_LIBRARY_PATH=$lib_dir $valgrind_str " .
            "$fwknopCmd -A tcp/80 -a $fake_ip -D $loopback_ip --get-key " .
            "$local_key_file --verbose --verbose",
        'fwknopd_cmdline'  => "LD_LIBRARY_PATH=$lib_dir $valgrind_str " .
            "$fwknopdCmd -c $default_conf -a $dual_key_usage_access_conf " .
            "-d $default_digest_file -p $default_pid_file $intf_str",
        ### check for the first stanza that does not allow tcp/80 - the
        ### second stanza allows this
        'server_positive_output_matches' => [qr/stanza #1\)\sOne\sor\smore\srequested\sprotocol\/ports\swas\sdenied/],
        'fw_rule_created' => $NEW_RULE_REQUIRED,
        'fw_rule_removed' => $NEW_RULE_REMOVED,
        'fatal'    => $NO
    },
    {
        'category' => 'Rijndael SPA',
        'subcategory' => 'client+server',
        'detail'   => 'packet aging (past) (tcp/22 ssh)',
        'err_msg'  => 'old SPA packet accepted',
        'function' => \&spa_cycle,
        'cmdline'  => "$default_client_args --time-offset-minus 300s",
        'fwknopd_cmdline'  => "LD_LIBRARY_PATH=$lib_dir $valgrind_str " .
            "$fwknopdCmd $default_server_conf_args $intf_str",
        'server_positive_output_matches' => [qr/SPA\sdata\stime\sdifference/],
        'fw_rule_created' => $REQUIRE_NO_NEW_RULE,
        'fatal'    => $NO
    },
    {
        'category' => 'Rijndael SPA',
        'subcategory' => 'client+server',
        'detail'   => 'packet aging (future) (tcp/22 ssh)',
        'err_msg'  => 'future SPA packet accepted',
        'function' => \&spa_cycle,
        'cmdline'  => "$default_client_args --time-offset-plus 300s",
        'fwknopd_cmdline'  => "LD_LIBRARY_PATH=$lib_dir $valgrind_str " .
            "$fwknopdCmd $default_server_conf_args $intf_str",
        'server_positive_output_matches' => [qr/SPA\sdata\stime\sdifference/],
        'fw_rule_created' => $REQUIRE_NO_NEW_RULE,
        'fatal'    => $NO
    },
    {
        'category' => 'Rijndael SPA',
        'subcategory' => 'client+server',
        'detail'   => 'invalid SOURCE (tcp/22 ssh)',
        'err_msg'  => 'SPA packet accepted',
        'function' => \&spa_cycle,
        'cmdline'  => $default_client_args,
        'fwknopd_cmdline'  => "LD_LIBRARY_PATH=$lib_dir $valgrind_str " .
            "$fwknopdCmd -c $default_conf -a $invalid_source_access_conf " .
            "-d $default_digest_file -p $default_pid_file $intf_str",
        'server_positive_output_matches' => [qr/Fatal\serror\sparsing\sIP\sto\sint/],
        'fw_rule_created' => $REQUIRE_NO_NEW_RULE,
        'fatal'    => $NO
    },
    {
        'category' => 'Rijndael SPA',
        'subcategory' => 'client+server',
        'detail'   => 'expired stanza (tcp/22 ssh)',
        'err_msg'  => 'SPA packet accepted',
        'function' => \&spa_cycle,
        'cmdline'  => $default_client_args,
        'fwknopd_cmdline'  => "LD_LIBRARY_PATH=$lib_dir $valgrind_str " .
            "$fwknopdCmd -c $default_conf -a $expired_access_conf " .
            "-d $default_digest_file -p $default_pid_file $intf_str",
        'server_positive_output_matches' => [qr/Access\sstanza\shas\sexpired/],
        'fw_rule_created' => $REQUIRE_NO_NEW_RULE,
        'fatal'    => $NO
    },
    {
        'category' => 'Rijndael SPA',
        'subcategory' => 'client+server',
        'detail'   => 'invalid expire date (tcp/22 ssh)',
        'err_msg'  => 'SPA packet accepted',
        'function' => \&spa_cycle,
        'cmdline'  => $default_client_args,
        'fwknopd_cmdline'  => "LD_LIBRARY_PATH=$lib_dir $valgrind_str " .
            "$fwknopdCmd -c $default_conf -a $invalid_expire_access_conf " .
            "-d $default_digest_file -p $default_pid_file $intf_str",
        'server_positive_output_matches' => [qr/invalid\sdate\svalue/],
        'fw_rule_created' => $REQUIRE_NO_NEW_RULE,
        'fatal'    => $NO
    },
    {
        'category' => 'Rijndael SPA',
        'subcategory' => 'client+server',
        'detail'   => 'expired epoch stanza (tcp/22 ssh)',
        'err_msg'  => 'SPA packet accepted',
        'function' => \&spa_cycle,
        'cmdline'  => $default_client_args,
        'fwknopd_cmdline'  => "LD_LIBRARY_PATH=$lib_dir $valgrind_str " .
            "$fwknopdCmd -c $default_conf -a $expired_epoch_access_conf " .
            "-d $default_digest_file -p $default_pid_file $intf_str",
        'server_positive_output_matches' => [qr/Access\sstanza\shas\sexpired/],
        'fw_rule_created' => $REQUIRE_NO_NEW_RULE,
        'fatal'    => $NO
    },
    {
        'category' => 'Rijndael SPA',
        'subcategory' => 'client+server',
        'detail'   => 'future expired stanza (tcp/22 ssh)',
        'err_msg'  => 'SPA packet not accepted',
        'function' => \&spa_cycle,
        'cmdline'  => $default_client_args,
        'fwknopd_cmdline'  => "LD_LIBRARY_PATH=$lib_dir $valgrind_str " .
            "$fwknopdCmd -c $default_conf -a $future_expired_access_conf " .
            "-d $default_digest_file -p $default_pid_file $intf_str",
        'fw_rule_created' => $NEW_RULE_REQUIRED,
        'fw_rule_removed' => $NEW_RULE_REMOVED,
        'fatal'    => $NO
    },

    {
        'category' => 'Rijndael SPA',
        'subcategory' => 'client+server',
        'detail'   => 'OPEN_PORTS (tcp/22 ssh)',
        'err_msg'  => "improper OPEN_PORTS result",
        'function' => \&spa_cycle,
        'cmdline'  => $default_client_args,
        'fwknopd_cmdline'  => "LD_LIBRARY_PATH=$lib_dir $valgrind_str " .
            "$fwknopdCmd -c $default_conf -a $open_ports_access_conf " .
            "-d $default_digest_file -p $default_pid_file $intf_str",
        'fw_rule_created' => $NEW_RULE_REQUIRED,
        'fw_rule_removed' => $NEW_RULE_REMOVED,
        'fatal'    => $NO
    },
    {
        'category' => 'Rijndael SPA',
        'subcategory' => 'client+server',
        'detail'   => 'OPEN_PORTS mismatch',
        'err_msg'  => "SPA packet accepted",
        'function' => \&spa_cycle,
        'cmdline'  => $default_client_args,
        'fwknopd_cmdline'  => "LD_LIBRARY_PATH=$lib_dir $valgrind_str " .
            "$fwknopdCmd -c $default_conf -a $mismatch_open_ports_access_conf " .
            "-d $default_digest_file -p $default_pid_file $intf_str",
        'server_positive_output_matches' => [qr/One\s+or\s+more\s+requested/],
        'fw_rule_created' => $REQUIRE_NO_NEW_RULE,
        'fatal'    => $NO
    },
    {
        'category' => 'Rijndael SPA',
        'subcategory' => 'client+server',
        'detail'   => 'require user (tcp/22 ssh)',
        'err_msg'  => "missed require user criteria",
        'function' => \&spa_cycle,
        'cmdline'  => "SPOOF_USER=$spoof_user $default_client_args",
        'fwknopd_cmdline'  => "LD_LIBRARY_PATH=$lib_dir $valgrind_str " .
            "$fwknopdCmd -c $default_conf -a $require_user_access_conf " .
            "-d $default_digest_file -p $default_pid_file $intf_str",
        'fw_rule_created' => $NEW_RULE_REQUIRED,
        'fw_rule_removed' => $NEW_RULE_REMOVED,
        'fatal'    => $NO
    },
    {
        'category' => 'Rijndael SPA',
        'subcategory' => 'client+server',
        'detail'   => 'user mismatch (tcp/22 ssh)',
        'err_msg'  => "improper user accepted for access",
        'function' => \&user_mismatch,
        'function' => \&spa_cycle,
        'cmdline'  => $default_client_args,
        'fwknopd_cmdline'  => "LD_LIBRARY_PATH=$lib_dir $valgrind_str " .
            "$fwknopdCmd -c $default_conf -a $mismatch_user_access_conf " .
            "-d $default_digest_file -p $default_pid_file $intf_str",
        'server_positive_output_matches' => [qr/Username\s+in\s+SPA\s+data/],
        'fw_rule_created' => $REQUIRE_NO_NEW_RULE,
        'fatal'    => $NO
    },
    {
        'category' => 'Rijndael SPA',
        'subcategory' => 'client+server',
        'detail'   => 'require src (tcp/22 ssh)',
        'err_msg'  => "fw rule not created",
        'function' => \&spa_cycle,
        'cmdline'  => $default_client_args,
        'fwknopd_cmdline'  => "LD_LIBRARY_PATH=$lib_dir $valgrind_str " .
            "$fwknopdCmd -c $default_conf -a $require_src_access_conf " .
            "-d $default_digest_file -p $default_pid_file $intf_str",
        'fw_rule_created' => $NEW_RULE_REQUIRED,
        'fw_rule_removed' => $NEW_RULE_REMOVED,
        'fatal'    => $NO
    },
    {
        'category' => 'Rijndael SPA',
        'subcategory' => 'client+server',
        'detail'   => 'mismatch require src (tcp/22 ssh)',
        'err_msg'  => "fw rule created",
        'function' => \&spa_cycle,
        'cmdline'  => "LD_LIBRARY_PATH=$lib_dir $valgrind_str " .
            "$fwknopCmd -A tcp/22 -s -D $loopback_ip --get-key " .
            "$local_key_file --verbose --verbose",
        'fwknopd_cmdline'  => "LD_LIBRARY_PATH=$lib_dir $valgrind_str " .
            "$fwknopdCmd -c $default_conf -a $require_src_access_conf " .
            "-d $default_digest_file -p $default_pid_file $intf_str",
        'server_positive_output_matches' => [qr/Got\s0.0.0.0\swhen\svalid\ssource\sIP/],
        'fw_rule_created' => $REQUIRE_NO_NEW_RULE,
        'fatal'    => $NO
    },

    {
        'category' => 'Rijndael SPA',
        'subcategory' => 'client+server',
        'detail'   => 'IP filtering (tcp/22 ssh)',
        'err_msg'  => "did not filter $loopback_ip",
        'function' => \&spa_cycle,
        'cmdline'  => $default_client_args,
        'fwknopd_cmdline'  => "LD_LIBRARY_PATH=$lib_dir $valgrind_str " .
            "$fwknopdCmd -c $default_conf -a $no_source_match_access_conf " .
            "-d $default_digest_file -p $default_pid_file $intf_str",
        'server_positive_output_matches' => [qr/No\saccess\sdata\sfound/],
        'fw_rule_created' => $REQUIRE_NO_NEW_RULE,
        'fatal'    => $NO
    },
    {
        'category' => 'Rijndael SPA',
        'subcategory' => 'client+server',
        'detail'   => 'subnet filtering (tcp/22 ssh)',
        'err_msg'  => "did not filter $loopback_ip",
        'function' => \&spa_cycle,
        'cmdline'  => $default_client_args,
        'fwknopd_cmdline'  => "LD_LIBRARY_PATH=$lib_dir $valgrind_str " .
            "$fwknopdCmd -c $default_conf -a $no_subnet_source_match_access_conf " .
            "-d $default_digest_file -p $default_pid_file $intf_str",
        'server_positive_output_matches' => [qr/No\saccess\sdata\sfound/],
        'fw_rule_created' => $REQUIRE_NO_NEW_RULE,
        'fatal'    => $NO
    },
    {
        'category' => 'Rijndael SPA',
        'subcategory' => 'client+server',
        'detail'   => 'IP+subnet filtering (tcp/22 ssh)',
        'err_msg'  => "did not filter $loopback_ip",
        'function' => \&spa_cycle,
        'cmdline'  => $default_client_args,
        'fwknopd_cmdline'  => "LD_LIBRARY_PATH=$lib_dir $valgrind_str " .
            "$fwknopdCmd -c $default_conf -a $no_multi_source_match_access_conf " .
            "-d $default_digest_file -p $default_pid_file $intf_str",
        'server_positive_output_matches' => [qr/No\saccess\sdata\sfound/],
        'fw_rule_created' => $REQUIRE_NO_NEW_RULE,
        'fatal'    => $NO
    },
    {
        'category' => 'Rijndael SPA',
        'subcategory' => 'client+server',
        'detail'   => 'IP match (tcp/22 ssh)',
        'err_msg'  => "did not filter $loopback_ip",
        'function' => \&spa_cycle,
        'cmdline'  => $default_client_args,
        'fwknopd_cmdline'  => "LD_LIBRARY_PATH=$lib_dir $valgrind_str " .
            "$fwknopdCmd -c $default_conf -a $ip_source_match_access_conf " .
            "-d $default_digest_file -p $default_pid_file $intf_str",
        'fw_rule_created' => $NEW_RULE_REQUIRED,
        'fw_rule_removed' => $NEW_RULE_REMOVED,
        'fatal'    => $NO
    },
    {
        'category' => 'Rijndael SPA',
        'subcategory' => 'client+server',
        'detail'   => 'subnet match (tcp/22 ssh)',
        'err_msg'  => "did not filter $loopback_ip",
        'function' => \&spa_cycle,
        'cmdline'  => $default_client_args,
        'fwknopd_cmdline'  => "LD_LIBRARY_PATH=$lib_dir $valgrind_str " .
            "$fwknopdCmd -c $default_conf -a $subnet_source_match_access_conf " .
            "-d $default_digest_file -p $default_pid_file $intf_str",
        'fw_rule_created' => $NEW_RULE_REQUIRED,
        'fw_rule_removed' => $NEW_RULE_REMOVED,
        'fatal'    => $NO
    },
    {
        'category' => 'Rijndael SPA',
        'subcategory' => 'client+server',
        'detail'   => 'multi IP/net match (tcp/22 ssh)',
        'err_msg'  => "did not filter $loopback_ip",
        'function' => \&spa_cycle,
        'cmdline'  => $default_client_args,
        'fwknopd_cmdline'  => "LD_LIBRARY_PATH=$lib_dir $valgrind_str " .
            "$fwknopdCmd -c $default_conf -a $multi_source_match_access_conf " .
            "-d $default_digest_file -p $default_pid_file $intf_str",
        'fw_rule_created' => $NEW_RULE_REQUIRED,
        'fw_rule_removed' => $NEW_RULE_REMOVED,
        'fatal'    => $NO
    },
    {
        'category' => 'Rijndael SPA',
        'subcategory' => 'client+server',
        'detail'   => 'multi access stanzas (tcp/22 ssh)',
        'err_msg'  => "could not complete SPA cycle",
        'function' => \&spa_cycle,
        'cmdline'  => $default_client_args,
        'fwknopd_cmdline'  => "LD_LIBRARY_PATH=$lib_dir $valgrind_str " .
            "$fwknopdCmd -c $default_conf -a $multi_stanzas_access_conf " .
            "-d $default_digest_file -p $default_pid_file $intf_str",
        'fw_rule_created' => $NEW_RULE_REQUIRED,
        'fw_rule_removed' => $NEW_RULE_REMOVED,
        'fatal'    => $NO
    },
    {
        'category' => 'Rijndael SPA',
        'subcategory' => 'client+server',
        'detail'   => 'bad/good key stanzas (tcp/22 ssh)',
        'err_msg'  => "could not complete SPA cycle",
        'function' => \&spa_cycle,
        'cmdline'  => $default_client_args,
        'fwknopd_cmdline'  => "LD_LIBRARY_PATH=$lib_dir $valgrind_str " .
            "$fwknopdCmd -c $default_conf -a $multi_stanzas_with_broken_keys_conf " .
            "-d $default_digest_file -p $default_pid_file $intf_str",
        'fw_rule_created' => $NEW_RULE_REQUIRED,
        'fw_rule_removed' => $NEW_RULE_REMOVED,
        'fatal'    => $NO
    },

    {
        'category' => 'Rijndael SPA',
        'subcategory' => 'client+server',
        'detail'   => "non-enabled NAT (tcp/22 ssh)",
        'err_msg'  => "SPA packet not filtered",
        'function' => \&spa_cycle,
        'cmdline'  => "$default_client_args -N $internal_nat_host:22",
        'fwknopd_cmdline'  => "LD_LIBRARY_PATH=$lib_dir $valgrind_str " .
            "$fwknopdCmd $default_server_conf_args $intf_str",
        'server_positive_output_matches' => [qr/requested\sNAT\saccess.*not\senabled/i],
        'server_conf' => $nat_conf,
        'fw_rule_created' => $REQUIRE_NO_NEW_RULE,
        'fatal'    => $NO
    },
    {
        'category' => 'Rijndael SPA',
        'subcategory' => 'client+server',
        'detail'   => "NAT to $internal_nat_host (tcp/22 ssh)",
        'err_msg'  => "could not complete NAT SPA cycle",
        'function' => \&spa_cycle,
        'cmdline'  => "$default_client_args -N $internal_nat_host:22",
        'fwknopd_cmdline'  => "LD_LIBRARY_PATH=$lib_dir $valgrind_str " .
            "$fwknopdCmd -c $nat_conf -a $open_ports_access_conf " .
            "-d $default_digest_file -p $default_pid_file $intf_str",
        'server_positive_output_matches' => [qr/to\:$internal_nat_host\:22/i],
        'fw_rule_created' => $NEW_RULE_REQUIRED,
        'fw_rule_removed' => $NEW_RULE_REMOVED,
        'server_conf' => $nat_conf,
        'fatal'    => $NO
    },

    {
        'category' => 'Rijndael SPA',
        'subcategory' => 'client+server',
        'detail'   => "force NAT $force_nat_host (tcp/22 ssh)",
        'err_msg'  => "could not complete NAT SPA cycle",
        'function' => \&spa_cycle,
        'cmdline'  => $default_client_args,
        'fwknopd_cmdline'  => "LD_LIBRARY_PATH=$lib_dir $valgrind_str " .
            "$fwknopdCmd -c $nat_conf -a $force_nat_access_conf " .
            "-d $default_digest_file -p $default_pid_file $intf_str",
        'server_positive_output_matches' => [qr/to\:$force_nat_host\:22/i],
        'server_negative_output_matches' => [qr/to\:$internal_nat_host\:22/i],
        'fw_rule_created' => $NEW_RULE_REQUIRED,
        'fw_rule_removed' => $NEW_RULE_REMOVED,
        'server_conf' => $nat_conf,
        'fatal'    => $NO
    },
    {
        'category' => 'Rijndael SPA',
        'subcategory' => 'client+server',
        'detail'   => 'ECB mode (tcp/22 ssh)',
        'err_msg'  => 'could not complete SPA cycle',
        'function' => \&spa_cycle,
        'cmdline'  => "$default_client_args -M ecb",
        'fwknopd_cmdline'  => "LD_LIBRARY_PATH=$lib_dir $valgrind_str " .
            "$fwknopdCmd -c $default_conf -a $ecb_mode_access_conf " .
            "-d $default_digest_file -p $default_pid_file $intf_str",
        'server_negative_output_matches' => [qr/Decryption\sfailed/i],
        'fw_rule_created' => $NEW_RULE_REQUIRED,
        'fw_rule_removed' => $NEW_RULE_REMOVED,
        'fatal'    => $NO
    },
    {
        'category' => 'Rijndael SPA',
        'subcategory' => 'client+server',
        'detail'   => 'CFB mode (tcp/22 ssh)',
        'err_msg'  => 'could not complete SPA cycle',
        'function' => \&spa_cycle,
        'cmdline'  => "$default_client_args -M cfb",
        'fwknopd_cmdline'  => "LD_LIBRARY_PATH=$lib_dir $valgrind_str " .
            "$fwknopdCmd -c $default_conf -a $cfb_mode_access_conf " .
            "-d $default_digest_file -p $default_pid_file $intf_str",
        'server_negative_output_matches' => [qr/Decryption\sfailed/i],
        'fw_rule_created' => $NEW_RULE_REQUIRED,
        'fw_rule_removed' => $NEW_RULE_REMOVED,
        'fatal'    => $NO
    },
    {
        'category' => 'Rijndael SPA',
        'subcategory' => 'client+server',
        'detail'   => 'CTR mode (tcp/22 ssh)',
        'err_msg'  => 'could not complete SPA cycle',
        'function' => \&spa_cycle,
        'cmdline'  => "$default_client_args -M ctr",
        'fwknopd_cmdline'  => "LD_LIBRARY_PATH=$lib_dir $valgrind_str " .
            "$fwknopdCmd -c $default_conf -a $ctr_mode_access_conf " .
            "-d $default_digest_file -p $default_pid_file $intf_str",
        'server_negative_output_matches' => [qr/Decryption\sfailed/i],
        'fw_rule_created' => $NEW_RULE_REQUIRED,
        'fw_rule_removed' => $NEW_RULE_REMOVED,
        'fatal'    => $NO
    },
    {
        'category' => 'Rijndael SPA',
        'subcategory' => 'client+server',
        'detail'   => 'OFB mode (tcp/22 ssh)',
        'err_msg'  => 'could not complete SPA cycle',
        'function' => \&spa_cycle,
        'cmdline'  => "$default_client_args -M ofb",
        'fwknopd_cmdline'  => "LD_LIBRARY_PATH=$lib_dir $valgrind_str " .
            "$fwknopdCmd -c $default_conf -a $ofb_mode_access_conf " .
            "-d $default_digest_file -p $default_pid_file $intf_str",
        'server_negative_output_matches' => [qr/Decryption\sfailed/i],
        'fw_rule_created' => $NEW_RULE_REQUIRED,
        'fw_rule_removed' => $NEW_RULE_REMOVED,
        'fatal'    => $NO
    },

    {
        'category' => 'Rijndael SPA',
        'subcategory' => 'client+server',
        'detail'   => 'mode mismatch (tcp/22 ssh)',
        'err_msg'  => 'server accepted mismatch enc mode',
        'function' => \&spa_cycle,
        'cmdline'  => "$default_client_args -M ecb",
        'fwknopd_cmdline'  => "LD_LIBRARY_PATH=$lib_dir $valgrind_str " .
            "$fwknopdCmd -c $default_conf -a $default_access_conf " .
            "-d $default_digest_file -p $default_pid_file $intf_str",
        'server_positive_output_matches' => [qr/Decryption\sfailed/i],
        'fw_rule_created' => $REQUIRE_NO_NEW_RULE,
        'fatal'    => $NO
    },

    {
        'category' => 'Rijndael SPA',
        'subcategory' => 'client+server',
        'detail'   => 'complete cycle (tcp/23 telnet)',
        'err_msg'  => 'could not complete SPA cycle',
        'function' => \&spa_cycle,
        'cmdline'  => "LD_LIBRARY_PATH=$lib_dir $valgrind_str " .
            "$fwknopCmd -A tcp/23 -a $fake_ip -D $loopback_ip --get-key " .
            "$local_key_file --verbose --verbose",
        'fwknopd_cmdline'  => "LD_LIBRARY_PATH=$lib_dir $valgrind_str " .
            "$fwknopdCmd $default_server_conf_args $intf_str",
        'fw_rule_created' => $NEW_RULE_REQUIRED,
        'fw_rule_removed' => $NEW_RULE_REMOVED,
        'fatal'    => $NO
    },
    {
        'category' => 'Rijndael SPA',
        'subcategory' => 'client+server',
        'detail'   => 'complete cycle (tcp/9418 git)',
        'err_msg'  => 'could not complete SPA cycle',
        'function' => \&spa_cycle,
        'cmdline'  => "LD_LIBRARY_PATH=$lib_dir $valgrind_str " .
            "$fwknopCmd -A tcp/9418 -a $fake_ip -D $loopback_ip --get-key " .
            "$local_key_file --verbose --verbose",
        'fwknopd_cmdline'  => "LD_LIBRARY_PATH=$lib_dir $valgrind_str " .
            "$fwknopdCmd $default_server_conf_args $intf_str",
        'fw_rule_created' => $NEW_RULE_REQUIRED,
        'fw_rule_removed' => $NEW_RULE_REMOVED,
        'fatal'    => $NO
    },
    {
        'category' => 'Rijndael SPA',
        'subcategory' => 'client+server',
        'detail'   => 'complete cycle (udp/53 dns)',
        'err_msg'  => 'could not complete SPA cycle',
        'function' => \&spa_cycle,
        'cmdline'  => "LD_LIBRARY_PATH=$lib_dir $valgrind_str " .
            "$fwknopCmd -A udp/53 -a $fake_ip -D $loopback_ip --get-key " .
            "$local_key_file --verbose --verbose",
        'fwknopd_cmdline'  => "LD_LIBRARY_PATH=$lib_dir $valgrind_str " .
            "$fwknopdCmd $default_server_conf_args $intf_str",
        'fw_rule_created' => $NEW_RULE_REQUIRED,
        'fw_rule_removed' => $NEW_RULE_REMOVED,
        'fatal'    => $NO
    },
    {
        'category' => 'Rijndael SPA',
        'subcategory' => 'client+server',
        'detail'   => "-P bpf SPA over port $non_std_spa_port",
        'err_msg'  => 'could not complete SPA cycle',
        'function' => \&spa_cycle,
        'cmdline'  => "$default_client_args --server-port $non_std_spa_port",
        'fwknopd_cmdline'  => "LD_LIBRARY_PATH=$lib_dir $valgrind_str " .
            "$fwknopdCmd $default_server_conf_args $intf_str " .
            qq|-P "udp port $non_std_spa_port"|,
        'server_positive_output_matches' => [qr/PCAP\sfilter.*\s$non_std_spa_port/],
        'fw_rule_created' => $NEW_RULE_REQUIRED,
        'fw_rule_removed' => $NEW_RULE_REMOVED,
        'fatal'    => $NO
    },

    {
        'category' => 'Rijndael SPA',
        'subcategory' => 'client+server',
        'detail'   => 'random SPA port (tcp/22 ssh)',
        'err_msg'  => 'could not complete SPA cycle',
        'function' => \&spa_cycle,
        'cmdline'  => "$default_client_args -r",
        'fwknopd_cmdline'  => "LD_LIBRARY_PATH=$lib_dir $valgrind_str " .
            "$fwknopdCmd $default_server_conf_args $intf_str " .
            qq|-P "udp"|,
        'fw_rule_created' => $NEW_RULE_REQUIRED,
        'fw_rule_removed' => $NEW_RULE_REMOVED,
        'fatal'    => $NO
    },

    {
        'category' => 'Rijndael SPA',
        'subcategory' => 'client+server',
        'detail'   => 'spoof username (tcp/22)',
        'err_msg'  => 'could not spoof username',
        'function' => \&spoof_username,
        'cmdline'  => "SPOOF_USER=$spoof_user LD_LIBRARY_PATH=$lib_dir $valgrind_str " .
            "$fwknopCmd -A tcp/22 -a $fake_ip -D $loopback_ip --get-key " .
            "$local_key_file --verbose --verbose",
        'fwknopd_cmdline'  => "LD_LIBRARY_PATH=$lib_dir $valgrind_str " .
            "$fwknopdCmd $default_server_conf_args $intf_str",
        'fatal'    => $NO
    },

    {
        'category' => 'Rijndael SPA',
        'subcategory' => 'client+server',
        'detail'   => 'replay attack detection',
        'err_msg'  => 'could not detect replay attack',
        'function' => \&replay_detection,
        'cmdline'  => $default_client_args,
        'fwknopd_cmdline'  => "LD_LIBRARY_PATH=$lib_dir $valgrind_str " .
            "$fwknopdCmd $default_server_conf_args $intf_str",
        'fatal'    => $NO
    },
    {
        'category' => 'Rijndael SPA',
        'subcategory' => 'server',
        'detail'   => 'digest cache structure',
        'err_msg'  => 'improper digest cache structure',
        'function' => \&digest_cache_structure,
        'fatal'    => $NO
    },

    {
        'category' => 'Rijndael SPA',
        'subcategory' => 'client+server',
        'detail'   => 'non-base64 altered SPA data',
        'err_msg'  => 'allowed improper SPA data',
        'function' => \&altered_non_base64_spa_data,
        'cmdline'  => $default_client_args,
        'fwknopd_cmdline'  => "LD_LIBRARY_PATH=$lib_dir $valgrind_str " .
            "$fwknopdCmd $default_server_conf_args $intf_str",
        'fatal'    => $NO
    },
    {
        'category' => 'Rijndael SPA',
        'subcategory' => 'client+server',
        'detail'   => 'base64 altered SPA data',
        'err_msg'  => 'allowed improper SPA data',
        'function' => \&altered_base64_spa_data,
        'cmdline'  => $default_client_args,
        'fwknopd_cmdline'  => "LD_LIBRARY_PATH=$lib_dir $valgrind_str " .
            "$fwknopdCmd $default_server_conf_args $intf_str",
        'fatal'    => $NO
    },
    {
        'category' => 'Rijndael SPA',
        'subcategory' => 'client+server',
        'detail'   => 'appended data to SPA pkt',
        'err_msg'  => 'allowed improper SPA data',
        'function' => \&appended_spa_data,
        'cmdline'  => $default_client_args,
        'fwknopd_cmdline'  => "LD_LIBRARY_PATH=$lib_dir $valgrind_str " .
            "$fwknopdCmd $default_server_conf_args $intf_str",
        'fatal'    => $NO
    },
    {
        'category' => 'Rijndael SPA',
        'subcategory' => 'client+server',
        'detail'   => 'prepended data to SPA pkt',
        'err_msg'  => 'allowed improper SPA data',
        'function' => \&prepended_spa_data,
        'cmdline'  => $default_client_args,
        'fwknopd_cmdline'  => "LD_LIBRARY_PATH=$lib_dir $valgrind_str " .
            "$fwknopdCmd $default_server_conf_args $intf_str",
        'fatal'    => $NO
    },

    {
        'category' => 'GnuPG (GPG) SPA',
        'subcategory' => 'client+server',
        'detail'   => 'complete cycle (tcp/22 ssh)',
        'err_msg'  => 'could not complete SPA cycle',
        'function' => \&spa_cycle,
        'cmdline'  => $default_client_gpg_args,
        'fwknopd_cmdline'  => $default_server_gpg_args,
        'fw_rule_created' => $NEW_RULE_REQUIRED,
        'fw_rule_removed' => $NEW_RULE_REMOVED,
        'fatal'    => $NO
    },
    {
        'category' => 'GnuPG (GPG) SPA',
        'subcategory' => 'client+server',
        'detail'   => 'multi gpg-IDs (tcp/22 ssh)',
        'err_msg'  => 'could not complete SPA cycle',
        'function' => \&spa_cycle,
        'cmdline'  => $default_client_gpg_args,
        'fwknopd_cmdline'  => "LD_LIBRARY_PATH=$lib_dir " .
            "$valgrind_str $fwknopdCmd -c $default_conf " .
            "-a $multi_gpg_access_conf $intf_str " .
            "-d $default_digest_file -p $default_pid_file",
        'fw_rule_created' => $NEW_RULE_REQUIRED,
        'fw_rule_removed' => $NEW_RULE_REMOVED,
        'fatal'    => $NO
    },

    {
        'category' => 'GnuPG (GPG) SPA',
        'subcategory' => 'client+server',
        'detail'   => 'complete cycle (tcp/23 telnet)',
        'err_msg'  => 'could not complete SPA cycle',
        'function' => \&spa_cycle,
        'cmdline'  => "LD_LIBRARY_PATH=$lib_dir $valgrind_str " .
            "$fwknopCmd -A tcp/23 -a $fake_ip -D $loopback_ip --get-key " .
            "$local_key_file --verbose --verbose " .
            "--gpg-recipient-key $gpg_server_key " .
            "--gpg-signer-key $gpg_client_key " .
            "--gpg-home-dir $gpg_client_home_dir",
        'fwknopd_cmdline'  => $default_server_gpg_args,
        'fw_rule_created' => $NEW_RULE_REQUIRED,
        'fw_rule_removed' => $NEW_RULE_REMOVED,
        'fatal'    => $NO
    },
    {
        'category' => 'GnuPG (GPG) SPA',
        'subcategory' => 'client+server',
        'detail'   => 'complete cycle (tcp/9418 git)',
        'err_msg'  => 'could not complete SPA cycle',
        'function' => \&spa_cycle,
        'cmdline'  => "LD_LIBRARY_PATH=$lib_dir $valgrind_str " .
            "$fwknopCmd -A tcp/9418 -a $fake_ip -D $loopback_ip --get-key " .
            "$local_key_file --verbose --verbose " .
            "--gpg-recipient-key $gpg_server_key " .
            "--gpg-signer-key $gpg_client_key " .
            "--gpg-home-dir $gpg_client_home_dir",
        'fwknopd_cmdline'  => $default_server_gpg_args,
        'fw_rule_created' => $NEW_RULE_REQUIRED,
        'fw_rule_removed' => $NEW_RULE_REMOVED,
        'fatal'    => $NO
    },
    {
        'category' => 'GnuPG (GPG) SPA',
        'subcategory' => 'client+server',
        'detail'   => 'complete cycle (udp/53 dns)',
        'err_msg'  => 'could not complete SPA cycle',
        'function' => \&spa_cycle,
        'cmdline'  => "LD_LIBRARY_PATH=$lib_dir $valgrind_str " .
            "$fwknopCmd -A udp/53 -a $fake_ip -D $loopback_ip --get-key " .
            "$local_key_file --verbose --verbose " .
            "--gpg-recipient-key $gpg_server_key " .
            "--gpg-signer-key $gpg_client_key " .
            "--gpg-home-dir $gpg_client_home_dir",
        'fwknopd_cmdline'  => $default_server_gpg_args,
        'fw_rule_created' => $NEW_RULE_REQUIRED,
        'fw_rule_removed' => $NEW_RULE_REMOVED,
        'fatal'    => $NO
    },

    {
        'category' => 'GnuPG (GPG) SPA',
        'subcategory' => 'client+server',
        'detail'   => 'replay attack detection',
        'err_msg'  => 'could not detect replay attack',
        'function' => \&replay_detection,
        'cmdline'  => $default_client_gpg_args,
        'fwknopd_cmdline'  => $default_server_gpg_args,
        'fatal'    => $NO
    },

    {
        'category' => 'GnuPG (GPG) SPA',
        'subcategory' => 'client+server',
        'detail'   => 'non-base64 altered SPA data',
        'err_msg'  => 'allowed improper SPA data',
        'function' => \&altered_non_base64_spa_data,
        'cmdline'  => $default_client_gpg_args,
        'fwknopd_cmdline'  => $default_server_gpg_args,
        'fatal'    => $NO
    },
    {
        'category' => 'GnuPG (GPG) SPA',
        'subcategory' => 'client+server',
        'detail'   => 'base64 altered SPA data',
        'err_msg'  => 'allowed improper SPA data',
        'function' => \&altered_base64_spa_data,
        'cmdline'  => $default_client_gpg_args,
        'fwknopd_cmdline'  => $default_server_gpg_args,
        'fatal'    => $NO
    },
    {
        'category' => 'GnuPG (GPG) SPA',
        'subcategory' => 'client+server',
        'detail'   => 'appended data to SPA pkt',
        'err_msg'  => 'allowed improper SPA data',
        'function' => \&appended_spa_data,
        'cmdline'  => $default_client_gpg_args,
        'fwknopd_cmdline'  => $default_server_gpg_args,
        'fatal'    => $NO
    },
    {
        'category' => 'GnuPG (GPG) SPA',
        'subcategory' => 'client+server',
        'detail'   => 'prepended data to SPA pkt',
        'err_msg'  => 'allowed improper SPA data',
        'function' => \&prepended_spa_data,
        'cmdline'  => $default_client_gpg_args,
        'fwknopd_cmdline'  => $default_server_gpg_args,
        'fatal'    => $NO
    },
    {
        'category' => 'GnuPG (GPG) SPA',
        'subcategory' => 'client+server',
        'detail'   => 'spoof username (tcp/22 ssh)',
        'err_msg'  => 'could not spoof username',
        'function' => \&spoof_username,
        'cmdline'  => "SPOOF_USER=$spoof_user $default_client_gpg_args",
        'fwknopd_cmdline'  => $default_server_gpg_args,
        'fatal'    => $NO
    },
    {
        'category' => 'GnuPG (GPG) SPA',
        'subcategory' => 'server',
        'detail'   => 'digest cache structure',
        'err_msg'  => 'improper digest cache structure',
        'function' => \&digest_cache_structure,
        'fatal'    => $NO
    },

    {
        'category' => 'profile coverage',
        'detail'   => 'gcov profile coverage',
        'err_msg'  => 'profile coverage failed',
        'function' => \&profile_coverage,
        'fatal'    => $NO
    },
);

if ($use_valgrind) {
    push @tests,
        {
            'category' => 'valgrind output',
            'subcategory' => 'flagged functions',
            'detail'   => '',
            'err_msg'  => 'could not parse flagged functions',
            'function' => \&parse_valgrind_flagged_functions,
            'fatal'    => $NO
        };
}

my %test_keys = (
    'category'        => $REQUIRED,
    'subcategory'     => $OPTIONAL,
    'detail'          => $REQUIRED,
    'function'        => $REQUIRED,
    'binary'          => $OPTIONAL,
    'cmdline'         => $OPTIONAL,
    'fwknopd_cmdline' => $OPTIONAL,
    'fatal'           => $OPTIONAL,
    'exec_err'        => $OPTIONAL,
    'fw_rule_created' => $OPTIONAL,
    'fw_rule_removed' => $OPTIONAL,
    'server_conf'     => $OPTIONAL,
    'positive_output_matches' => $OPTIONAL,
    'negative_output_matches' => $OPTIONAL,
    'server_positive_output_matches' => $OPTIONAL,
    'server_negative_output_matches' => $OPTIONAL,
);

if ($diff_mode) {
    &diff_test_results();
    exit 0;
}

### make sure everything looks as expected before continuing
&init();

&logr("\n[+] Starting the fwknop test suite...\n\n" .
    "    args: @args_cp\n\n"
);

### save the results from any previous test suite run
### so that we can potentially compare them with --diff
if ($saved_last_results) {
    &logr("    Saved results from previous run " .
        "to: ${output_dir}.last/\n\n");
}

### main loop through all of the tests
for my $test_hr (@tests) {
    &run_test($test_hr);
}

&logr("\n[+] passed/failed/executed: $passed/$failed/$executed tests\n\n");

copy $logfile, "$output_dir/$logfile" or die $!;

exit 0;

#===================== end main =======================

sub run_test() {
    my $test_hr = shift;

    my $msg = "[$test_hr->{'category'}]";
    $msg .= " [$test_hr->{'subcategory'}]" if $test_hr->{'subcategory'};
    $msg .= " $test_hr->{'detail'}";

    return unless &process_include_exclude($msg);

    if ($list_mode) {
        print $msg, "\n";
        return;
    }

    &dots_print($msg);

    $executed++;
    $current_test_file  = "$output_dir/$executed.test";
    $server_test_file   = "$output_dir/${executed}_fwknopd.test";

    &write_test_file("[+] TEST: $msg\n", $current_test_file);
    $test_hr->{'msg'} = $msg;
    if (&{$test_hr->{'function'}}($test_hr)) {
        &logr("pass ($executed)\n");
        $passed++;
    } else {
        &logr("fail ($executed)\n");
        $failed++;

        if ($test_hr->{'fatal'} eq $YES) {
            die "[*] required test failed, exiting.";
        }
    }

    return;
}

sub process_include_exclude() {
    my $msg = shift;

    ### inclusions/exclusions
    if (@tests_to_include) {
        my $found = 0;
        for my $test (@tests_to_include) {
            if ($msg =~ /$test/ or ($use_valgrind
                    and $msg =~ /valgrind\soutput/)) {
                $found = 1;
                last;
            }
        }
        return 0 unless $found;
    }
    if (@tests_to_exclude) {
        my $found = 0;
        for my $test (@tests_to_exclude) {
            if ($msg =~ /$test/) {
                $found = 1;
                last;
            }
        }
        return 0 if $found;
    }
    return 1;
}

sub diff_test_results() {

    $diff_dir1 = "${output_dir}.last" unless $diff_dir2;
    $diff_dir2 = $output_dir unless $diff_dir1;

    die "[*] Need results from a previous run before running --diff"
        unless -d $diff_dir2;
    die "[*] Current results set does not exist." unless -d $diff_dir1;

    my %current_tests  = ();
    my %previous_tests = ();

    ### Only diff results for matching tests (parse the logfile to see which
    ### test numbers match across the two test cycles).
    &build_results_hash(\%current_tests, $diff_dir1);
    &build_results_hash(\%previous_tests, $diff_dir2);

    for my $test_msg (sort {$current_tests{$a}{'num'} <=> $current_tests{$b}{'num'}}
                keys %current_tests) {
        my $current_result = $current_tests{$test_msg}{'pass_fail'};
        my $current_num    = $current_tests{$test_msg}{'num'};
        if (defined $previous_tests{$test_msg}) {
            print "[+] Checking: $test_msg\n";
            my $previous_result = $previous_tests{$test_msg}{'pass_fail'};
            my $previous_num    = $previous_tests{$test_msg}{'num'};
            if ($current_result ne $previous_result) {
                print " DIFF: **$current_result** $test_msg\n";
            }

            &diff_results($previous_num, $current_num);
            print "\n";
        }
    }

    exit 0;
}

sub diff_results() {
    my ($previous_num, $current_num) = @_;

    ### edit out any valgrind "==354==" prefixes
    my $valgrind_search_re = qr/^==\d+==\s/;

    ### remove CMD timestamps
    my $cmd_search_re = qr/^\S+\s.*?\s\d{4}\sCMD\:/;

    for my $file ("$diff_dir1/${previous_num}.test",
        "$diff_dir1/${previous_num}_fwknopd.test",
        "$diff_dir2/${current_num}.test",
        "$diff_dir2/${current_num}_fwknopd.test",
    ) {
        system qq{perl -p -i -e 's|$valgrind_search_re||' $file} if -e $file;
        system qq{perl -p -i -e 's|$cmd_search_re|CMD:|' $file} if -e $file;
    }

    if (-e "$diff_dir1/${previous_num}.test"
            and -e "$diff_dir2/${current_num}.test") {
        system "diff -u $diff_dir1/${previous_num}.test " .
            "$diff_dir2/${current_num}.test";
    }

    if (-e "$diff_dir1/${previous_num}_fwknopd.test"
            and -e "$diff_dir2/${current_num}_fwknopd.test") {
        system "diff -u $diff_dir1/${previous_num}_fwknopd.test " .
            "$diff_dir2/${current_num}_fwknopd.test";
    }

    return;
}

sub build_results_hash() {
    my ($hr, $dir) = @_;

    open F, "< $dir/$logfile" or die $!;
    while (<F>) {
        if (/^(.*?)\.\.\..*(pass|fail)\s\((\d+)\)/) {
            $hr->{$1}{'pass_fail'} = $2;
            $hr->{$1}{'num'}       = $3;
        }
    }
    return;
}

sub compile_warnings() {

    ### 'make clean' as root
    return 0 unless &run_cmd('make -C .. clean',
        $cmd_out_tmp, $current_test_file);

    if ($sudo_path) {
        my $username = getpwuid((stat($configure_path))[4]);
        die "[*] Could not determine $configure_path owner"
            unless $username;

        return 0 unless &run_cmd("$sudo_path -u $username make -C ..",
            $cmd_out_tmp, $current_test_file);

    } else {

        return 0 unless &run_cmd('make -C ..',
            $cmd_out_tmp, $current_test_file);

    }

    ### look for compilation warnings - something like:
    ###     warning: ‘test’ is used uninitialized in this function
    return 0 if &file_find_regex([qr/\swarning:\s/, qr/gcc\:.*\sunused/],
        $current_test_file);

    ### the new binaries should exist
    unless (-e $fwknopCmd and -x $fwknopCmd) {
        &write_test_file("[-] $fwknopCmd does not exist or not executable.\n",
            $current_test_file);
    }
    unless (-e $fwknopdCmd and -x $fwknopdCmd) {
        &write_test_file("[-] $fwknopdCmd does not exist or not executable.\n",
            $current_test_file);
    }

    return 1;
}

sub profile_coverage() {

    ### check for any *.gcno files - if they don't exist, then fwknop was
    ### not compiled with profile support
    unless (glob('../client/*.gcno') and glob('../server/*.gcno')) {
        &write_test_file("[-] ../client/*.gcno and " .
            "../server/*.gcno files do not exist.\n", $current_test_file);
        return 0;
    }

    my $curr_dir = getcwd() or die $!;

    ### gcov -b ../client/*.gcno
    for my $dir ('../client', '../server', '../lib/.libs') {
        next unless -d $dir;
        chdir $dir or die $!;
        system "$gcov_path -b -u *.gcno > /dev/null 2>&1";
        chdir $curr_dir or die $!;

        &run_cmd(qq|grep "called 0 returned" $dir/*.gcov|,
                $cmd_out_tmp, $current_test_file);
    }

    return 1;
}

sub binary_exists() {
    my $test_hr = shift;
    return 0 unless $test_hr->{'binary'};

    ### account for different libfko.so paths (e.g. libfko.so.0.3 with no
    ### libfko.so link on OpenBSD)

    if ($test_hr->{'binary'} =~ /libfko/) {
        unless (-e $test_hr->{'binary'}) {
            for my $file (glob("$lib_dir/libfko.so*")) {
                if (-e $file and -x $file) {
                    $test_hr->{'binary'} = $file;
                    $libfko_bin = $file;
                    last;
                }
            }
        }
    }

    return 0 unless -e $test_hr->{'binary'} and -x $test_hr->{'binary'};
    return 1;
}

sub expected_code_version() {
    my $test_hr = shift;

    unless (-e '../VERSION') {
        &write_test_file("[-] ../VERSION file does not exist.\n",
            $current_test_file);
        return 0;
    }

    open F, '< ../VERSION' or die $!;
    my $line = <F>;
    close F;
    if ($line =~ /(\d.*\d)/) {
        my $version = $1;
        return 0 unless &run_cmd($test_hr->{'cmdline'},
            $cmd_out_tmp, $current_test_file);
        return 1 if &file_find_regex([qr/$version/], $current_test_file);
    }
    return 0;
}

sub client_send_spa_packet() {
    my $test_hr = shift;

    &write_key('fwknoptest', $local_key_file);

    return 0 unless &run_cmd($test_hr->{'cmdline'},
            $cmd_out_tmp, $current_test_file);
    return 0 unless &file_find_regex([qr/final\spacked/i],
        $current_test_file);

    return 1;
}

sub spa_cycle() {
    my $test_hr = shift;

    my ($rv, $server_was_stopped, $fw_rule_created, $fw_rule_removed)
            = &client_server_interaction($test_hr, [], $USE_CLIENT);

    if ($test_hr->{'fw_rule_created'} eq $NEW_RULE_REQUIRED) {
        $rv = 0 unless $fw_rule_created;
    } elsif ($test_hr->{'fw_rule_created'} eq $REQUIRE_NO_NEW_RULE) {
        $rv = 0 if $fw_rule_created;
    }

    if ($test_hr->{'fw_rule_removed'} eq $NEW_RULE_REMOVED) {
        $rv = 0 unless $fw_rule_removed;
    } elsif ($test_hr->{'fw_rule_removed'} eq $REQUIRE_NO_NEW_REMOVED) {
        $rv = 0 if $fw_rule_removed;
    }

    if ($test_hr->{'server_positive_output_matches'}) {
        $rv = 0 unless &file_find_regex(
            $test_hr->{'server_positive_output_matches'},
            $server_test_file);
    }

    if ($test_hr->{'server_negative_output_matches'}) {
        $rv = 0 if &file_find_regex(
            $test_hr->{'server_negative_output_matches'},
            $server_test_file);
    }

    return $rv;
}

sub spoof_username() {
    my $test_hr = shift;

    my $rv = &spa_cycle($test_hr);

    unless (&file_find_regex([qr/Username:\s*$spoof_user/],
            $current_test_file)) {
        $rv = 0;
    }

    unless (&file_find_regex([qr/Username:\s*$spoof_user/],
            $server_test_file)) {
        $rv = 0;
    }

    return $rv;
}

sub replay_detection() {
    my $test_hr = shift;

    ### do a complete SPA cycle and then parse the SPA packet out of the
    ### current test file and re-send

    return 0 unless &spa_cycle($test_hr);

    my $spa_pkt = &get_spa_packet_from_file($current_test_file);

    unless ($spa_pkt) {
        &write_test_file("[-] could not get SPA packet " .
            "from file: $current_test_file\n",
            $current_test_file);
        return 0;
    }

    my @packets = (
        {
            'proto'  => 'udp',
            'port'   => $default_spa_port,
            'dst_ip' => $loopback_ip,
            'data'   => $spa_pkt,
        },
    );

    my ($rv, $server_was_stopped, $fw_rule_created, $fw_rule_removed)
        = &client_server_interaction($test_hr, \@packets, $USE_PREDEF_PKTS);

    $rv = 0 unless $server_was_stopped;

    unless (&file_find_regex([qr/Replay\sdetected\sfrom\ssource\sIP/i],
            $server_test_file)) {
        $rv = 0;
    }

    return $rv;
}

sub digest_cache_structure() {
    my $test_hr = shift;
    my $rv = 1;

    &run_cmd("file $default_digest_file", $cmd_out_tmp, $current_test_file);

    if (&file_find_regex([qr/ASCII/i], $cmd_out_tmp)) {

        ### the format should be:
        ### <digest> <proto> <src_ip> <src_port> <dst_ip> <dst_port> <time>
        open F, "< $default_digest_file" or
            die "[*] could not open $default_digest_file: $!";
        while (<F>) {
            next if /^#/;
            next unless /\S/;
            unless (m|^\S+\s+\d+\s+$ip_re\s+\d+\s+$ip_re\s+\d+\s+\d+|) {
                &write_test_file("[-] invalid digest.cache line: $_",
                    $current_test_file);
                $rv = 0;
                last;
            }
        }
        close F;
    } elsif (&file_find_regex([qr/dbm/i], $cmd_out_tmp)) {
        &write_test_file("[+] DBM digest file format, " .
            "assuming this is valid.\n", $current_test_file);
    } else {
        ### don't know what kind of file the digest.cache is
        &write_test_file("[-] unrecognized file type for " .
            "$default_digest_file.\n", $current_test_file);
        $rv = 0;
    }

    if ($rv) {
        &write_test_file("[+] valid digest.cache structure.\n",
            $current_test_file);
    }

    return $rv;
}

sub server_bpf_ignore_packet() {
    my $test_hr = shift;

    my $rv = 1;
    my $server_was_stopped = 0;
    my $fw_rule_created = 0;
    my $fw_rule_removed = 0;

    unless (&client_send_spa_packet($test_hr)) {
        &write_test_file("[-] fwknop client execution error.\n",
            $current_test_file);
        $rv = 0;
    }

    my $spa_pkt = &get_spa_packet_from_file($current_test_file);

    unless ($spa_pkt) {
        &write_test_file("[-] could not get SPA packet " .
            "from file: $current_test_file\n", $current_test_file);
        return 0;
    }

    my @packets = (
        {
            'proto'  => 'udp',
            'port'   => $default_spa_port,
            'dst_ip' => $loopback_ip,
            'data'   => $spa_pkt,
        },
    );

    ($rv, $server_was_stopped, $fw_rule_created, $fw_rule_removed)
        = &client_server_interaction($test_hr, \@packets, $USE_PREDEF_PKTS);

    unless (&file_find_regex([qr/PCAP\sfilter.*\s$non_std_spa_port/],
            $server_test_file)) {
        $rv = 0;
    }

    return $rv;
}

sub altered_non_base64_spa_data() {
    my $test_hr = shift;

    my $rv = 1;
    my $server_was_stopped = 0;
    my $fw_rule_created = 0;
    my $fw_rule_removed = 0;

    unless (&client_send_spa_packet($test_hr)) {
        &write_test_file("[-] fwknop client execution error.\n",
            $current_test_file);
        $rv = 0;
    }

    my $spa_pkt = &get_spa_packet_from_file($current_test_file);

    unless ($spa_pkt) {
        &write_test_file("[-] could not get SPA packet " .
            "from file: $current_test_file\n", $current_test_file);
        return 0;
    }

    ### alter one byte (change to a ":")
    $spa_pkt =~ s|^(.{3}).|$1:|;

    my @packets = (
        {
            'proto'  => 'udp',
            'port'   => $default_spa_port,
            'dst_ip' => $loopback_ip,
            'data'   => $spa_pkt,
        },
    );

    ($rv, $server_was_stopped, $fw_rule_created, $fw_rule_removed)
        = &client_server_interaction($test_hr, \@packets, $USE_PREDEF_PKTS);

    $rv = 0 unless $server_was_stopped;

    return $rv;
}

sub altered_base64_spa_data() {
    my $test_hr = shift;

    my $rv = 1;
    my $server_was_stopped = 0;
    my $fw_rule_created = 0;
    my $fw_rule_removed = 0;

    unless (&client_send_spa_packet($test_hr)) {
        &write_test_file("[-] fwknop client execution error.\n",
            $current_test_file);
        $rv = 0;
    }

    my $spa_pkt = &get_spa_packet_from_file($current_test_file);

    unless ($spa_pkt) {
        &write_test_file("[-] could not get SPA packet " .
            "from file: $current_test_file\n", $current_test_file);
        return 0;
    }

    $spa_pkt =~ s|^(.{3}).|AAAA|;

    my @packets = (
        {
            'proto'  => 'udp',
            'port'   => $default_spa_port,
            'dst_ip' => $loopback_ip,
            'data'   => $spa_pkt,
        },
    );

    ($rv, $server_was_stopped, $fw_rule_created, $fw_rule_removed)
        = &client_server_interaction($test_hr, \@packets, $USE_PREDEF_PKTS);

    $rv = 0 unless $server_was_stopped;

    if ($fw_rule_created) {
        &write_test_file("[-] new fw rule created.\n", $current_test_file);
        $rv = 0;
    } else {
        &write_test_file("[+] new fw rule not created.\n", $current_test_file);
    }

    unless (&file_find_regex([qr/Error\screating\sfko\scontext/],
            $server_test_file)) {
        $rv = 0;
    }

    return $rv;
}

sub appended_spa_data() {
    my $test_hr = shift;

    my $rv = 1;
    my $server_was_stopped = 0;
    my $fw_rule_created = 0;
    my $fw_rule_removed = 0;

    unless (&client_send_spa_packet($test_hr)) {
        &write_test_file("[-] fwknop client execution error.\n",
            $current_test_file);
        $rv = 0;
    }

    my $spa_pkt = &get_spa_packet_from_file($current_test_file);

    unless ($spa_pkt) {
        &write_test_file("[-] could not get SPA packet " .
            "from file: $current_test_file\n", $current_test_file);
        return 0;
    }

    $spa_pkt .= 'AAAA';

    my @packets = (
        {
            'proto'  => 'udp',
            'port'   => $default_spa_port,
            'dst_ip' => $loopback_ip,
            'data'   => $spa_pkt,
        },
    );

    ($rv, $server_was_stopped, $fw_rule_created, $fw_rule_removed)
        = &client_server_interaction($test_hr, \@packets, $USE_PREDEF_PKTS);

    $rv = 0 unless $server_was_stopped;

    if ($fw_rule_created) {
        &write_test_file("[-] new fw rule created.\n", $current_test_file);
        $rv = 0;
    } else {
        &write_test_file("[+] new fw rule not created.\n", $current_test_file);
    }

    unless (&file_find_regex([qr/Error\screating\sfko\scontext/],
            $server_test_file)) {
        $rv = 0;
    }

    return $rv;
}

sub prepended_spa_data() {
    my $test_hr = shift;

    my $rv = 1;
    my $server_was_stopped = 0;
    my $fw_rule_created = 0;
    my $fw_rule_removed = 0;

    unless (&client_send_spa_packet($test_hr)) {
        &write_test_file("[-] fwknop client execution error.\n",
            $current_test_file);
        $rv = 0;
    }

    my $spa_pkt = &get_spa_packet_from_file($current_test_file);

    unless ($spa_pkt) {
        &write_test_file("[-] could not get SPA packet " .
            "from file: $current_test_file\n", $current_test_file);
        return 0;
    }

    $spa_pkt = 'AAAA' . $spa_pkt;

    my @packets = (
        {
            'proto'  => 'udp',
            'port'   => $default_spa_port,
            'dst_ip' => $loopback_ip,
            'data'   => $spa_pkt,
        },
    );

    ($rv, $server_was_stopped, $fw_rule_created, $fw_rule_removed)
        = &client_server_interaction($test_hr, \@packets, $USE_PREDEF_PKTS);

    $rv = 0 unless $server_was_stopped;

    if ($fw_rule_created) {
        &write_test_file("[-] new fw rule created.\n", $current_test_file);
        $rv = 0;
    } else {
        &write_test_file("[+] new fw rule not created.\n", $current_test_file);
    }

    unless (&file_find_regex([qr/Error\screating\sfko\scontext/],
            $server_test_file)) {
        $rv = 0;
    }

    return $rv;
}

sub server_start() {
    my $test_hr = shift;

    my ($rv, $server_was_stopped, $fw_rule_created, $fw_rule_removed)
        = &client_server_interaction($test_hr, [], $USE_PREDEF_PKTS);

    unless (&file_find_regex([qr/Starting\sfwknopd\smain\sevent\sloop/],
            $server_test_file)) {
        $rv = 0;
    }

    $rv = 0 unless $server_was_stopped;

    return $rv;
}

sub server_stop() {
    my $test_hr = shift;

    my ($rv, $server_was_stopped, $fw_rule_created, $fw_rule_removed)
        = &client_server_interaction($test_hr, [], $USE_PREDEF_PKTS);

    $rv = 0 unless $server_was_stopped;

    return $rv;
}

sub server_packet_limit() {
    my $test_hr = shift;

    my @packets = (
        {
            'proto'  => 'udp',
            'port'   => $default_spa_port,
            'dst_ip' => $loopback_ip,
            'data'   => 'A'x700,
        },
    );

    my ($rv, $server_was_stopped, $fw_rule_created, $fw_rule_removed)
        = &client_server_interaction($test_hr, \@packets, $USE_PREDEF_PKTS);

    if (&is_fwknopd_running()) {
        &stop_fwknopd();
        $rv = 0;
    }

    unless (&file_find_regex([qr/count\slimit\sof\s1\sreached/],
            $server_test_file)) {
        $rv = 0;
    }

    unless (&file_find_regex([qr/Shutting\sDown\sfwknopd/i],
            $server_test_file)) {
        $rv = 0;
    }

    return $rv;
}

sub server_ignore_small_packets() {
    my $test_hr = shift;

    my @packets = (
        {
            'proto'  => 'udp',
            'port'   => $default_spa_port,
            'dst_ip' => $loopback_ip,
            'data'   => 'A'x120,  ### < MIN_SPA_DATA_SIZE
        },
    );

    my ($rv, $server_was_stopped, $fw_rule_created, $fw_rule_removed)
        = &client_server_interaction($test_hr, \@packets, $USE_PREDEF_PKTS);

    sleep 2;

    if (&is_fwknopd_running()) {
        &stop_fwknopd();
        $rv = 0;
    }

    return $rv;
}

sub client_server_interaction() {
    my ($test_hr, $pkts_hr, $spa_client_flag, $fw_rules_flag) = @_;

    my $rv = 1;
    my $server_was_stopped = 1;
    my $fw_rule_created = 1;
    my $fw_rule_removed = 0;

    ### start fwknopd to monitor for the SPA packet over the loopback interface
    my $fwknopd_parent_pid = &start_fwknopd($test_hr);

    ### give fwknopd a chance to parse its config and start sniffing
    ### on the loopback interface
    if ($use_valgrind) {
        sleep 3;
    } else {
        sleep 2;
    }

    ### send the SPA packet(s) to the server either manually using IO::Socket or
    ### with the fwknopd client
    if ($spa_client_flag == $USE_CLIENT) {
        unless (&client_send_spa_packet($test_hr)) {
            &write_test_file("[-] fwknop client execution error.\n",
                $current_test_file);
            $rv = 0;
        }
    } else {
        &send_packets($pkts_hr);
    }

    ### check to see if the SPA packet resulted in a new fw access rule
    my $ctr = 0;
    while (not &is_fw_rule_active($test_hr)) {
        &write_test_file("[-] new fw rule does not exist.\n",
            $current_test_file);
        $ctr++;
        last if $ctr == 3;
        sleep 1;
    }
    if ($ctr == 3) {
        $fw_rule_created = 0;
        $fw_rule_removed = 0;
    }

    &time_for_valgrind() if $use_valgrind;

    if ($fw_rule_created) {
        sleep 3;  ### allow time for rule time out.
        if (&is_fw_rule_active($test_hr)) {
            &write_test_file("[-] new fw rule not timed out.\n",
                $current_test_file);
            $rv = 0;
        } else {
            &write_test_file("[+] new fw rule timed out.\n",
                $current_test_file);
            $fw_rule_removed = 1;
        }
    }

    if (&is_fwknopd_running()) {
        &stop_fwknopd();
        unless (&file_find_regex([qr/Got\sSIGTERM/, qr/^Terminated/],
                $server_test_file)) {
            $server_was_stopped = 0;
        }
    } else {
        &write_test_file("[-] server is not running.\n",
            $current_test_file);
        $server_was_stopped = 0;
    }

    return ($rv, $server_was_stopped, $fw_rule_created, $fw_rule_removed);
}

sub get_spa_packet_from_file() {
    my $file = shift;

    my $spa_pkt = '';

    my $found_trigger_line = 0;
    open F, "< $file" or die "[*] Could not open file $file: $!";
    while (<F>) {
        if (/final\spacked/i) {
            $found_trigger_line = 1;
            next;
        }
        next unless $found_trigger_line;

        ### the next line with non whitespace is the SPA packet
        if (/(\S+)/) {
            $spa_pkt = $1;
            last;
        }
    }
    close F;

    return $spa_pkt;
}

sub send_packets() {
    my $pkts_ar = shift;

    open F, ">> $current_test_file" or die $!;
    print F "[+] send_packets(): Sending the following packets...\n";
    print F Dumper $pkts_ar;
    close F;

    for my $pkt_hr (@$pkts_ar) {
        if ($pkt_hr->{'proto'} eq 'tcp' or $pkt_hr->{'proto'} eq 'udp') {
            my $socket = IO::Socket::INET->new(
                PeerAddr => $pkt_hr->{'dst_ip'},
                PeerPort => $pkt_hr->{'port'},
                Proto    => $pkt_hr->{'proto'},
                Timeout  => 1
            ) or die "[*] Could not acquire $pkt_hr->{'proto'}/$pkt_hr->{'port'} " .
                "socket to $pkt_hr->{'dst_ip'}: $!";

            $socket->send($pkt_hr->{'data'});
            undef $socket;

        } elsif ($pkt_hr->{'proto'} eq 'http') {
            ### FIXME
        } elsif ($pkt_hr->{'proto'} eq 'icmp') {
            ### FIXME
        }

        sleep $pkt_hr->{'delay'} if defined $pkt_hr->{'delay'};
    }
    return;
}

sub generic_exec() {
    my $test_hr = shift;

    my $rv = 1;

    my $exec_rv = &run_cmd($test_hr->{'cmdline'},
                $cmd_out_tmp, $current_test_file);

    if ($test_hr->{'exec_err'} eq $YES) {
        $rv = 0 if $exec_rv;
    } else {
        $rv = 0 unless $exec_rv;
    }

    if ($test_hr->{'positive_output_matches'}) {
        $rv = 0 unless &file_find_regex(
            $test_hr->{'positive_output_matches'},
            $current_test_file);
    }

    if ($test_hr->{'negative_output_matches'}) {
        $rv = 0 if &file_find_regex(
            $test_hr->{'negative_output_matches'},
            $current_test_file);
    }

    return $rv;
}

### check for PIE
sub pie_binary() {
    my $test_hr = shift;
    return 0 unless $test_hr->{'binary'};
    &run_cmd("./hardening-check $test_hr->{'binary'}",
            $cmd_out_tmp, $current_test_file);
    return 0 if &file_find_regex([qr/Position\sIndependent.*:\sno/i],
        $current_test_file);
    return 1;
}

### check for stack protection
sub stack_protected_binary() {
    my $test_hr = shift;
    return 0 unless $test_hr->{'binary'};
    &run_cmd("./hardening-check $test_hr->{'binary'}",
            $cmd_out_tmp, $current_test_file);
    return 0 if &file_find_regex([qr/Stack\sprotected.*:\sno/i],
        $current_test_file);
    return 1;
}

### check for fortified source functions
sub fortify_source_functions() {
    my $test_hr = shift;
    return 0 unless $test_hr->{'binary'};
    &run_cmd("./hardening-check $test_hr->{'binary'}",
            $cmd_out_tmp, $current_test_file);
    return 0 if &file_find_regex([qr/Fortify\sSource\sfunctions:\sno/i],
        $current_test_file);
    return 1;
}

### check for read-only relocations
sub read_only_relocations() {
    my $test_hr = shift;
    return 0 unless $test_hr->{'binary'};
    &run_cmd("./hardening-check $test_hr->{'binary'}",
            $cmd_out_tmp, $current_test_file);
    return 0 if &file_find_regex([qr/Read.only\srelocations:\sno/i],
        $current_test_file);
    return 1;
}

### check for immediate binding
sub immediate_binding() {
    my $test_hr = shift;
    return 0 unless $test_hr->{'binary'};
    &run_cmd("./hardening-check $test_hr->{'binary'}",
            $cmd_out_tmp, $current_test_file);
    return 0 if &file_find_regex([qr/Immediate\sbinding:\sno/i],
        $current_test_file);
    return 1;
}

sub specs() {

     &run_cmd("LD_LIBRARY_PATH=$lib_dir $valgrind_str $fwknopdCmd " .
            "$default_server_conf_args --fw-list-all",
            $cmd_out_tmp, $current_test_file);

    my $have_gpgme = 0;

    for my $cmd (
        'uname -a',
        'uptime',
        'ifconfig -a',
        'ls -l /etc', 'if [ -e /etc/issue ]; then cat /etc/issue; fi',
        'if [ `which iptables` ]; then iptables -V; fi',
        'if [ -e /proc/cpuinfo ]; then cat /proc/cpuinfo; fi',
        'if [ -e /proc/config.gz ]; then zcat /proc/config.gz; fi',
        'if [ `which gpg` ]; then gpg --version; fi',
        'if [ `which tcpdump` ]; then ldd `which tcpdump`; fi',
        "ldd $fwknopCmd",
        "ldd $fwknopdCmd",
        "ldd $libfko_bin",
        'ls -l /usr/lib/*pcap*',
        'ls -l /usr/local/lib/*pcap*',
        'ls -l /usr/lib/*fko*',
        'ls -l /usr/local/lib/*fko*',
    ) {
        &run_cmd($cmd, $cmd_out_tmp, $current_test_file);

        if ($cmd =~ /^ldd/) {
            $have_gpgme++ if &file_find_regex([qr/gpgme/], $cmd_out_tmp);
        }
    }

    ### all three of fwknop/fwknopd/libfko must link against gpgme in order
    ### to enable gpg tests
    unless ($have_gpgme == 3) {
        push @tests_to_exclude, "GPG";
    }

    return 1;
}

sub time_for_valgrind() {
    my $ctr = 0;
    while (&run_cmd("ps axuww | grep LD_LIBRARY_PATH | " .
            "grep valgrind |grep -v perl | grep -v grep",
            $cmd_out_tmp, $current_test_file)) {
        $ctr++;
        last if $ctr == 5;
        sleep 1;
    }
    return;
}

sub anonymize_results() {
    my $rv = 0;
    die "[*] $output_dir does not exist" unless -d $output_dir;
    die "[*] $logfile does not exist, has $0 been executed?"
        unless -e $logfile;
    if (-e $tarfile) {
        unlink $tarfile or die "[*] Could not unlink $tarfile: $!";
    }

    ### remove non-loopback IP addresses
    my $search_re = qr/\b127\.0\.0\.1\b/;
    system "perl -p -i -e 's|$search_re|00MY1271STR00|g' $output_dir/*.test";
    $search_re = qr/\b127\.0\.0\.2\b/;
    system "perl -p -i -e 's|$search_re|00MY1272STR00|g' $output_dir/*.test";
    $search_re = qr/\b0\.0\.0\.0\b/;
    system "perl -p -i -e 's|$search_re|00MY0000STR00|g' $output_dir/*.test";
    $search_re = qr/\b(?:[0-2]?\d{1,2}\.){3}[0-2]?\d{1,2}\b/;
    system "perl -p -i -e 's|$search_re|N.N.N.N|g' $output_dir/*.test";
    system "perl -p -i -e 's|00MY1271STR00|127.0.0.1|g' $output_dir/*.test";
    system "perl -p -i -e 's|00MY1272STR00|127.0.0.2|g' $output_dir/*.test";
    system "perl -p -i -e 's|00MY0000STR00|0.0.0.0|g' $output_dir/*.test";

    ### remove hostname from any uname output
    $search_re = qr/\suname\s+\-a\s*\n\s*(\S+)\s+\S+/;
    system "perl -p -i -e 'undef \$/; s|$search_re" .
        "| uname -a\n\$1 (removed)|s' $output_dir/*.test";

    $search_re = qr/uname=\x27(\S+)\s+\S+/;
    system "perl -p -i -e 's|$search_re|uname= \$1 (removed)|' $output_dir/*.test";

    ### create tarball
    system "tar cvfz $tarfile $logfile $output_dir";
    print "[+] Anonymized test results file: $tarfile\n";
    if (-e $tarfile) {
        $rv = 1;
    }
    return $rv;
}


sub write_pid() {
    my $test_hr = shift;

    open F, "> $default_pid_file" or die $!;
    print F "1\n";
    close F;

    &server_start($test_hr);

    open F, "< $default_pid_file" or die $!;
    my $pid = <F>;
    chomp $pid;
    close F;

    if ($pid != 1) {
        return 1;
    }

    return 0;
}

sub start_fwknopd() {
    my $test_hr = shift;

    &write_test_file("[+] TEST: $test_hr->{'msg'}\n", $server_test_file);

    my $pid = fork();
    die "[*] Could not fork: $!" unless defined $pid;

    if ($pid == 0) {

        ### we are the child, so start fwknopd
        exit &run_cmd($test_hr->{'fwknopd_cmdline'},
            $server_cmd_tmp, $server_test_file);
    }
    return $pid;
}

sub write_key() {
    my ($key, $file) = @_;

    open K, "> $file" or die "[*] Could not open $file: $!";
    print K "$loopback_ip: $key\n";
    print K "localhost: $key\n";
    print K "some.host.through.proxy.com: $key\n";
    close K;
    return;
}

sub dump_pids() {
    open C, ">> $current_test_file"
        or die "[*] Could not open $current_test_file: $!";
    print C "\n" . localtime() . " [+] PID dump:\n";
    close C;
    &run_cmd("ps auxww | grep knop |grep -v grep",
        $cmd_out_tmp, $current_test_file);
    return;
}

sub run_cmd() {
    my ($cmd, $cmd_out, $file) = @_;

    if (-e $file) {
        open F, ">> $file"
            or die "[*] Could not open $file: $!";
        print F localtime() . " CMD: $cmd\n";
        close F;
    } else {
        open F, "> $file"
            or die "[*] Could not open $file: $!";
        print F localtime() . " CMD: $cmd\n";
        close F;
    }

    my $rv = ((system "$cmd > $cmd_out 2>&1") >> 8);

    open C, "< $cmd_out" or die "[*] Could not open $cmd_out: $!";
    my @cmd_lines = <C>;
    close C;

    open F, ">> $file" or die "[*] Could not open $file: $!";
    print F $_ for @cmd_lines;
    close F;

    if ($rv == 0) {
        return 1;
    }
    return 0;
}

sub dots_print() {
    my $msg = shift;
    &logr($msg);
    my $dots = '';
    for (my $i=length($msg); $i < $PRINT_LEN; $i++) {
        $dots .= '.';
    }
    &logr($dots);
    return;
}

sub init() {

    $|++; ### turn off buffering

    $< == 0 && $> == 0 or
        die "[*] $0: You must be root (or equivalent ",
            "UID 0 account) to effectively test fwknop";

    ### validate test hashes
    my $hash_num = 0;
    for my $test_hr (@tests) {
        for my $key (keys %test_keys) {
            if ($test_keys{$key} == $REQUIRED) {
                die "[*] Missing '$key' element in hash: $hash_num"
                    unless defined $test_hr->{$key};
            } else {
                $test_hr->{$key} = '' unless defined $test_hr->{$key};
            }
        }
        $hash_num++;
    }

    if ($use_valgrind) {
        die "[*] $valgrindCmd exec problem, use --valgrind-path"
            unless -e $valgrindCmd and -x $valgrindCmd;
    }

    die "[*] $conf_dir directory does not exist." unless -d $conf_dir;
    die "[*] $lib_dir directory does not exist." unless -d $lib_dir;

    for my $file ($configure_path,
            $default_conf,
            $nat_conf,
            $default_access_conf,
            $no_source_match_access_conf,
            $ip_source_match_access_conf,
            $subnet_source_match_access_conf,
            $no_subnet_source_match_access_conf,
            $no_multi_source_match_access_conf,
            $multi_source_match_access_conf,
            $open_ports_access_conf,
            $mismatch_open_ports_access_conf,
            $require_user_access_conf,
            $mismatch_user_access_conf,
            $require_src_access_conf,
            $multi_gpg_access_conf,
            $multi_stanzas_access_conf,
            $expired_access_conf,
            $expired_epoch_access_conf,
            $future_expired_access_conf,
            $invalid_expire_access_conf,
            $force_nat_access_conf,
    ) {
        die "[*] $file does not exist" unless -e $file;
    }

    if (-d $output_dir) {
        if (-d "${output_dir}.last") {
            rmtree "${output_dir}.last"
                or die "[*] rmtree ${output_dir}.last $!";
        }
        mkdir "${output_dir}.last"
            or die "[*] ${output_dir}.last: $!";
        for my $file (glob("$output_dir/*.test")) {
            if ($file =~ m|.*/(.*)|) {
                copy $file, "${output_dir}.last/$1" or die $!;
            }
        }
        if (-e "$output_dir/init") {
            copy "$output_dir/init", "${output_dir}.last/init";
        }
        if (-e $logfile) {
            copy $logfile, "${output_dir}.last/$logfile" or die $!;
        }
        $saved_last_results = 1;
    } else {
        mkdir $output_dir or die "[*] Could not mkdir $output_dir: $!";
    }
    unless (-d $run_dir) {
        mkdir $run_dir or die "[*] Could not mkdir $run_dir: $!";
    }

    for my $file (glob("$output_dir/*.test")) {
        unlink $file or die "[*] Could not unlink($file)";
    }
    if (-e "$output_dir/init") {
        unlink "$output_dir/init" or die $!;
    }

    if (-e $logfile) {
        unlink $logfile or die $!;
    }

    if ($test_include) {
        @tests_to_include = split /\s*,\s*/, $test_include;
    }
    if ($test_exclude) {
        @tests_to_exclude = split /\s*,\s*/, $test_exclude;
    }

    ### make sure no fwknopd instance is currently running
    die "[*] Please stop the running fwknopd instance."
        if &is_fwknopd_running();

    unless ($enable_recompilation_warnings_check) {
        push @tests_to_exclude, 'recompilation';
    }

    unless ($enable_profile_coverage_check) {
        push @tests_to_exclude, 'profile coverage';
    }

    $sudo_path = &find_command('sudo');

    unless ((&find_command('cc') or &find_command('gcc')) and &find_command('make')) {
        ### disable compilation checks
        push @tests_to_exclude, 'recompilation';
    }

    $gcov_path = &find_command('gcov');

    if ($gcov_path) {
        if ($enable_profile_coverage_check) {
            for my $extension ('*.gcov', '*.gcda') {
                ### remove profile output from any previous run
                system qq{find .. -name $extension | xargs rm 2> /dev/null};
            }
        }
    } else {
        push @tests_to_exclude, 'profile coverage';
    }

    open UNAME, "uname |" or die "[*] Could not execute uname: $!";
    while (<UNAME>) {
        if (/linux/i) {
            $platform = 'linux';
            last;
        }
    }
    close UNAME;

    unless ($platform eq 'linux') {
        push @tests_to_exclude, 'NAT';
    }

    return;
}

sub identify_loopback_intf() {
    return if $loopback_intf;

    ### Linux:

    ### lo    Link encap:Local Loopback
    ###       inet addr:127.0.0.1  Mask:255.0.0.0
    ###       inet6 addr: ::1/128 Scope:Host
    ###       UP LOOPBACK RUNNING  MTU:16436  Metric:1
    ###       RX packets:534709 errors:0 dropped:0 overruns:0 frame:0
    ###       TX packets:534709 errors:0 dropped:0 overruns:0 carrier:0
    ###       collisions:0 txqueuelen:0
    ###       RX bytes:101110617 (101.1 MB)  TX bytes:101110617 (101.1 MB)

    ### Freebsd:

    ### lo0: flags=8049<UP,LOOPBACK,RUNNING,MULTICAST> metric 0 mtu 16384
    ###         options=3<RXCSUM,TXCSUM>
    ###         inet6 fe80::1%lo0 prefixlen 64 scopeid 0x2
    ###         inet6 ::1 prefixlen 128
    ###         inet 127.0.0.1 netmask 0xff000000
    ###         nd6 options=3<PERFORMNUD,ACCEPT_RTADV>

    my $intf = '';
    my $found_loopback_intf = 0;

    my $cmd = 'ifconfig -a';
    open C, "$cmd |" or die "[*] (use --loopback <name>) $cmd: $!";
    while (<C>) {
        if (/^(\S+?):?\s+.*loopback/i) {
            $intf = $1;
            next;
        }
        if (/^\S/ and $intf and not $found_loopback_intf) {
            ### should not happen
            last;
        }
        if ($intf and /\b127\.0\.0\.1\b/) {
            $found_loopback_intf = 1;
            last;
        }
    }
    close C;

    die "[*] could not determine loopback interface, use --loopback <name>"
        unless $found_loopback_intf;

    $loopback_intf = $intf;

    return;
}

sub parse_valgrind_flagged_functions() {
    for my $file (glob("$output_dir/*.test")) {
        my $type = 'server';
        $type = 'client' if $file =~ /\d\.test/;
        open F, "< $file" or die $!;
        while (<F>) {
            ### ==30969==    by 0x4E3983A: fko_set_username (fko_user.c:65)
            if (/^==.*\sby\s\S+\:\s(\S+)\s(.*)/) {
                $valgrind_flagged_fcns{$type}{"$1 $2"}++;
                $valgrind_flagged_fcns_unique{$type}{$1}++;
            }
        }
        close F;
    }

    open F, ">> $current_test_file" or die $!;
    for my $type ('client', 'server') {
        print F "\n[+] fwknop $type functions (unique view):\n";
        next unless defined $valgrind_flagged_fcns_unique{$type};
        for my $fcn (sort {$valgrind_flagged_fcns_unique{$type}{$b}
                <=> $valgrind_flagged_fcns_unique{$type}{$a}}
                keys %{$valgrind_flagged_fcns_unique{$type}}) {
            printf F "    %5d : %s\n", $valgrind_flagged_fcns_unique{$type}{$fcn}, $fcn;
        }
        print F "\n[+] fwknop $type functions (with call line numbers):\n";
        for my $fcn (sort {$valgrind_flagged_fcns{$type}{$b}
                <=> $valgrind_flagged_fcns{$type}{$a}} keys %{$valgrind_flagged_fcns{$type}}) {
            printf F "    %5d : %s\n", $valgrind_flagged_fcns{$type}{$fcn}, $fcn;
        }
        next unless defined $valgrind_flagged_fcns{$type};

    }
    close F;
    return 1;
}

sub is_fw_rule_active() {
    my $test_hr = shift;

    my $conf_args = $default_server_conf_args;

    if ($test_hr->{'server_conf'}) {
        $conf_args = "-c $test_hr->{'server_conf'} -a $default_access_conf " .
            "-d $default_digest_file -p $default_pid_file";
    }

    return 1 if &run_cmd("LD_LIBRARY_PATH=$lib_dir $fwknopdCmd " .
            qq{$conf_args --fw-list | grep -v "# DISABLED" |grep $fake_ip |grep _exp_},
            $cmd_out_tmp, $current_test_file);
    return 0;
}

sub is_fwknopd_running() {

    sleep 2 if $use_valgrind;

    &run_cmd("LD_LIBRARY_PATH=$lib_dir $fwknopdCmd $default_server_conf_args " .
        "--status", $cmd_out_tmp, $current_test_file);

    return 0 if &file_find_regex([qr/no\s+running/i], $cmd_out_tmp);

    return 1;
}

sub stop_fwknopd() {

    &run_cmd("LD_LIBRARY_PATH=$lib_dir $fwknopdCmd " .
        "$default_server_conf_args -K", $cmd_out_tmp, $current_test_file);

    if ($use_valgrind) {
        &time_for_valgrind();
    } else {
        sleep 1;
    }

    return;
}

sub file_find_regex() {
    my ($re_ar, $file) = @_;

    my $found = 0;
    my @write_lines = ();

    open F, "< $file" or die "[*] Could not open $file: $!";
    LINE: while (<F>) {
        my $line = $_;
        next LINE if $line =~ /file_file_regex\(\)/;
        for my $re (@$re_ar) {
            if ($line =~ $re) {
                push @write_lines, "[.] file_find_regex() " .
                    "Matched '$re' with line: $line";
                $found = 1;
                last LINE;
            }
        }
    }
    close F;

    if ($found) {
        for my $line (@write_lines) {
            &write_test_file($line, $file);
        }
    } else {
        &write_test_file("[.] find_find_regex() Did not " .
            "match any regex in: '@$re_ar'\n", $file);
    }

    return $found;
}

sub find_command() {
    my $cmd = shift;

    my $path = '';
    open C, "which $cmd |" or die "[*] Could not execute: which $cmd: $!";
    while (<C>) {
        if (m|^(/.*$cmd)$|) {
            $path = $1;
            last;
        }
    }
    close C;
    return $path;
}

sub write_test_file() {
    my ($msg, $file) = @_;

    if (-e $file) {
        open F, ">> $file"
            or die "[*] Could not open $file: $!";
        print F $msg;
        close F;
    } else {
        open F, "> $file"
            or die "[*] Could not open $file: $!";
        print F $msg;
        close F;
    }
    return;
}

sub logr() {
    my $msg = shift;
    print STDOUT $msg;
    open F, ">> $logfile" or die $!;
    print F $msg;
    close F;
    return;
}

sub usage() {
<<<<<<< HEAD
    return;
=======
    print <<_HELP_;

[+] $0 <options>

    -A   --Anonymize-results      - Prepare anonymized results at:
                                    $tarfile
    --diff                        - Compare the results of one test run to
                                    another.  By default this compares output
                                    in ${output_dir}.last to $output_dir
    --diff-dir1=<path>            - Left hand side of diff directory path,
                                    default is: ${output_dir}.last
    --diff-dir2=<path>            - Right hand side of diff directory path,
                                    default is: $output_dir
    --include=<regex>             - Specify a regex to be used over test
                                    names that must match.
    --exclude=<regex>             - Specify a regex to be used over test
                                    names that must not match.
    --enable-recompile            - Recompile fwknop sources and look for
                                    compilation warnings.
    --enable-valgrind             - Run every test underneath valgrind.
    --List                        - List test names.
    --loopback-intf=<intf>        - Specify loopback interface name (default
                                    depends on the OS where the test suite
                                    is executed).
    --output-dir=<path>           - Path to output directory, default is:
                                    $output_dir
    --fwknop-path=<path>          - Path to fwknop binary, default is:
                                    $fwknopCmd
    --fwknopd-path=<path>         - Path to fwknopd binary, default is:
                                    $fwknopdCmd
    --libfko-path=<path>          - Path to libfko, default is:
                                    $libfko_bin
    --valgrind-path=<path>        - Path to valgrind, default is:
                                    $valgrindCmd
    -h   --help                   - Display usage on STDOUT and exit.

_HELP_
    exit 0;
>>>>>>> bc2e41fd
}<|MERGE_RESOLUTION|>--- conflicted
+++ resolved
@@ -2918,9 +2918,6 @@
 }
 
 sub usage() {
-<<<<<<< HEAD
-    return;
-=======
     print <<_HELP_;
 
 [+] $0 <options>
@@ -2959,5 +2956,4 @@
 
 _HELP_
     exit 0;
->>>>>>> bc2e41fd
 }