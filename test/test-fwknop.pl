--- conflicted
+++ resolved
@@ -20,23 +20,6 @@
 my $server_cmd_tmp = 'server_cmd.out';
 my $gpg_client_home_dir = "$conf_dir/client-gpg";
 
-<<<<<<< HEAD
-my $nat_conf            = "$conf_dir/nat_fwknopd.conf";
-my $default_conf        = "$conf_dir/default_fwknopd.conf";
-my $default_access_conf = "$conf_dir/default_access.conf";
-my $ecb_mode_access_conf = "$conf_dir/ecb_mode_access.conf";
-my $ctr_mode_access_conf = "$conf_dir/ctr_mode_access.conf";
-my $cfb_mode_access_conf = "$conf_dir/cfb_mode_access.conf";
-my $ofb_mode_access_conf = "$conf_dir/ofb_mode_access.conf";
-my $expired_access_conf = "$conf_dir/expired_stanza_access.conf";
-my $future_expired_access_conf = "$conf_dir/future_expired_stanza_access.conf";
-my $expired_epoch_access_conf = "$conf_dir/expired_epoch_stanza_access.conf";
-my $invalid_expire_access_conf = "$conf_dir/invalid_expire_access.conf";
-my $invalid_source_access_conf = "$conf_dir/invalid_source_access.conf";
-my $force_nat_access_conf = "$conf_dir/force_nat_access.conf";
-my $dual_key_usage_access_conf = "$conf_dir/dual_key_usage_access.conf";
-my $gpg_access_conf     = "$conf_dir/gpg_access.conf";
-=======
 my %cf = (
     'nat'                  => "$conf_dir/nat_fwknopd.conf",
     'def'                  => "$conf_dir/default_fwknopd.conf",
@@ -53,10 +36,15 @@
     'multi_gpg_access'     => "$conf_dir/multi_gpg_access.conf",
     'multi_stanza_access'  => "$conf_dir/multi_stanzas_access.conf",
     'broken_keys_access'   => "$conf_dir/multi_stanzas_with_broken_keys.conf",
+    'ecb_mode_access'      => "$conf_dir/ecb_mode_access.conf",
+    'ctr_mode_access'      => "$conf_dir/ctr_mode_access.conf",
+    'cfb_mode_access'      => "$conf_dir/cfb_mode_access.conf",
+    'ofb_mode_access'      => "$conf_dir/ofb_mode_access.conf",
     'open_ports_mismatch'  => "$conf_dir/mismatch_open_ports_access.conf",
     'require_user_access'  => "$conf_dir/require_user_access.conf",
     'user_mismatch_access' => "$conf_dir/mismatch_user_access.conf",
     'require_src_access'   => "$conf_dir/require_src_access.conf",
+    'invalid_src_access'   => "$conf_dir/invalid_source_access.conf",
     'no_src_match'         => "$conf_dir/no_source_match_access.conf",
     'no_subnet_match'      => "$conf_dir/no_subnet_source_match_access.conf",
     'no_multi_src'         => "$conf_dir/no_multi_source_match_access.conf",
@@ -65,7 +53,6 @@
     'subnet_src_match'     => "$conf_dir/ip_source_match_access.conf",
 );
 
->>>>>>> 8e26cca9
 my $default_digest_file = "$run_dir/digest.cache";
 my $default_pid_file    = "$run_dir/fwknopd.pid";
 
@@ -679,7 +666,7 @@
         'function' => \&spa_cycle,
         'cmdline'  => $default_client_args,
         'fwknopd_cmdline'  => "LD_LIBRARY_PATH=$lib_dir $valgrind_str " .
-            "$fwknopdCmd -c $default_conf -a $invalid_source_access_conf " .
+            "$fwknopdCmd -c $cf{'def'} -a $cf{'invalid_src_access'} " .
             "-d $default_digest_file -p $default_pid_file $intf_str",
         'server_positive_output_matches' => [qr/Fatal\serror\sparsing\sIP\sto\sint/],
         'fw_rule_created' => $REQUIRE_NO_NEW_RULE,
@@ -1036,7 +1023,7 @@
         'function' => \&spa_cycle,
         'cmdline'  => "$default_client_args -M ecb",
         'fwknopd_cmdline'  => "LD_LIBRARY_PATH=$lib_dir $valgrind_str " .
-            "$fwknopdCmd -c $default_conf -a $ecb_mode_access_conf " .
+            "$fwknopdCmd -c $cf{'def'} -a $cf{'ecb_mode_access'} " .
             "-d $default_digest_file -p $default_pid_file $intf_str",
         'server_negative_output_matches' => [qr/Decryption\sfailed/i],
         'fw_rule_created' => $NEW_RULE_REQUIRED,
@@ -1051,7 +1038,7 @@
         'function' => \&spa_cycle,
         'cmdline'  => "$default_client_args -M cfb",
         'fwknopd_cmdline'  => "LD_LIBRARY_PATH=$lib_dir $valgrind_str " .
-            "$fwknopdCmd -c $default_conf -a $cfb_mode_access_conf " .
+            "$fwknopdCmd -c $cf{'def'} -a $cf{'cfb_mode_access'} " .
             "-d $default_digest_file -p $default_pid_file $intf_str",
         'server_negative_output_matches' => [qr/Decryption\sfailed/i],
         'fw_rule_created' => $NEW_RULE_REQUIRED,
@@ -1066,7 +1053,7 @@
         'function' => \&spa_cycle,
         'cmdline'  => "$default_client_args -M ctr",
         'fwknopd_cmdline'  => "LD_LIBRARY_PATH=$lib_dir $valgrind_str " .
-            "$fwknopdCmd -c $default_conf -a $ctr_mode_access_conf " .
+            "$fwknopdCmd -c $cf{'def'} -a $cf{'ctr_mode_access'} " .
             "-d $default_digest_file -p $default_pid_file $intf_str",
         'server_negative_output_matches' => [qr/Decryption\sfailed/i],
         'fw_rule_created' => $NEW_RULE_REQUIRED,
@@ -1081,7 +1068,7 @@
         'function' => \&spa_cycle,
         'cmdline'  => "$default_client_args -M ofb",
         'fwknopd_cmdline'  => "LD_LIBRARY_PATH=$lib_dir $valgrind_str " .
-            "$fwknopdCmd -c $default_conf -a $ofb_mode_access_conf " .
+            "$fwknopdCmd -c $cf{'def'} -a $cf{'ofb_mode_access'} " .
             "-d $default_digest_file -p $default_pid_file $intf_str",
         'server_negative_output_matches' => [qr/Decryption\sfailed/i],
         'fw_rule_created' => $NEW_RULE_REQUIRED,
@@ -1097,7 +1084,7 @@
         'function' => \&spa_cycle,
         'cmdline'  => "$default_client_args -M ecb",
         'fwknopd_cmdline'  => "LD_LIBRARY_PATH=$lib_dir $valgrind_str " .
-            "$fwknopdCmd -c $default_conf -a $default_access_conf " .
+            "$fwknopdCmd -c $cf{'def'} -a $cf{'def_access'} " .
             "-d $default_digest_file -p $default_pid_file $intf_str",
         'server_positive_output_matches' => [qr/Decryption\sfailed/i],
         'fw_rule_created' => $REQUIRE_NO_NEW_RULE,
@@ -1653,11 +1640,7 @@
     ### look for compilation warnings - something like:
     ###     warning: ‘test’ is used uninitialized in this function
     return 0 if &file_find_regex([qr/\swarning:\s/, qr/gcc\:.*\sunused/],
-<<<<<<< HEAD
-        $current_test_file);
-=======
         $MATCH_ANY, $current_test_file);
->>>>>>> 8e26cca9
 
     ### the new binaries should exist
     unless (-e $fwknopCmd and -x $fwknopCmd) {
