Jonathan Bennett
    - Contributed OpenWRT support - see the extras/openwrt/ directory.

Sebastien Jeanquier
    - Assisted with getting fwknop included in BackTrack Linux - the choice
      distro for pentation testers.

Ozmart
    - Suggested the idea for setting an access stanza expiration time.
    - Suggested the abiliy to have certain incoming connections automatically
      NAT'd through to specific internal systems.  The result was the FORCE_NAT
      mode.
    - Assisted with getting fwknop running under the Pentoo Linux distro.

Max Kastanas
    - Contributed both an Android and an iPhone fwknop client port - see the
      top level android/ and iphone/ directories.

Ted Wynnychenko
    - Helped test fwknop PF support on OpenBSD.

Andy Rowland
    - Reported a bug where the same encryption key used for two stanzas in the
      access.conf file would result in access requests that matched the second
      stanza to always be treated as a replay attack.  This has been fixed for
      the fwknop-2.0.1 release.

C Anthony Risinger
    - Caught a bug where the default PCAP_LOOP_SLEEP value was 1/100th of a
      second instead of the intended default of 1/10th of a second.

Franck Joncourt
    - fwknop Debian package maintainer.
    - Contributed a new Debian init script.
    - Contributed a patch to have the perl FKO module link against libfko in
      the local directory (if it exists) so that it doesn't have to have libfko
      completely installed in /usr/lib/.  This allows the test suite to run FKO
      tests without installing libfko.
    - Contributed a patch to remove unnecessary chmod() call when creating
      client rc file and server replay cache file.  The permissions are now set
      appropriately via open(), and at the same time this patch fixes a
      potential race condition since the previous code used fopen() followed by
      chmod().
    - Contributed a patch to allow the fwknop client to be stopped with Ctrl-C
      before sending an SPA packet on the wire.
    - Contributed a patch to ensure that duplicate iptables rules are not
      created even for different SPA packets that arrive at the same time and
      request the same access.

Jonathan Schulz
    - Submitted patches to change HTTP connection type to 'close' for -R mode
      in the client and fix a bug for recv() calls against returned HTTP data.

Aldan Beaubien
    - Reported an issue with the Morpheus client sending SPA packets with NULL
      IP addresses, and code was added to fwknopd to better validate incoming
      SPA data as a result of this report.

Geoff Carstairs
    - Suggested a way to redirect valid connection requests to a specific
      internal service via NAT, configurable by each stanza in access.conf.
      This allows for better access control for multple users requiring access
      to multiple internal systems, in a manner that is transparent to the
      user.  The result was the FORCE_NAT mode.

Hank Leininger
    - For iptables firewalls, suggested a check for the 'comment' match to
      ensure the local environment will properly support fwknopd operations.
      The result is the new ENABLE_IPT_COMMENT_CHECK functionality.

Fernando Arnaboldi (IOActive)
    - Found important buffer overflow conditions for authenticated SPA clients
      in the fwknopd server (pre-2.0.3).  These findings enabled fixes to be
      developed along with a new fuzzing capability in the test suite.
    - Found a condition in which an overly long IP from malicious authenticated
      clients is not properly validated by the fwknopd server (pre-2.0.3).
    - Found a local buffer overflow in --last processing with a maliciously
      constructed ~/.fwknop.run file.  This has been fixed with proper
      validation of .fwknop.run arguments.
    - Found several conditions in which the server did not properly throw out
      maliciously constructed variables in the access.conf file.  This has been
      fixed along with new fuzzing tests in the test suite.

Vlad Glagolev
    - Submitted a patch to fix ndbm/gdbm usage when --disable-file-cache is
      used for the autoconf configure script.  This functionality was broken in
      be4193d734850fe60f14a26b547525ea0b9ce1e9 through improper handling of
      #define macros from --disable-file-cache.
    - Submitted a patch to fix command exec mode under SPA message type
      validity test.  Support for command exec mode was also added to the test
      suite.
    - Submitted an OpenBSD port for fwknop-2.0.3, and this has been checked in
      under extras/openbsd/.

Sean Greven
    - Created a port of fwknop for FreeBSD:
<<<<<<< HEAD
http://portsmon.freebsd.org/portoverview.py?category=security&portname=fwknop
=======
      http://portsmon.freebsd.org/portoverview.py?category=security&portname=fwknop
>>>>>>> 839cc416

Michael T. Dean
    - Reported the Rijndael key truncation issue for user-supplied keys
      (passphrases) greater than 16 bytes long.<|MERGE_RESOLUTION|>--- conflicted
+++ resolved
@@ -94,11 +94,7 @@
 
 Sean Greven
     - Created a port of fwknop for FreeBSD:
-<<<<<<< HEAD
-http://portsmon.freebsd.org/portoverview.py?category=security&portname=fwknop
-=======
       http://portsmon.freebsd.org/portoverview.py?category=security&portname=fwknop
->>>>>>> 839cc416
 
 Michael T. Dean
     - Reported the Rijndael key truncation issue for user-supplied keys
