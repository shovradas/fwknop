--- conflicted
+++ resolved
@@ -161,7 +161,6 @@
       issue was tracked on github as issue #110, and the default packet count
       is now set at 100 as a result.
 
-<<<<<<< HEAD
 Marek Wrzosek
     - Suggested doc update to fwknop man pages to accurately describe the usage
       of digits instead of bytes for SPA random data.  About 53 bits of entropy
@@ -169,10 +168,9 @@
       in for key derivation used by PBKDF1 in Rjindael CBC mode.
     - Various excellent feedback on crypto design, including the need to remove
       the GPG_IGNORE_SIG_VERIFY_ERROR mode.
-=======
+
 Gerry Reno
     - Updated the Android client to be compatible with Android-4.4.
     - Provided guidance on Android client issues along with testing candidate
       patches to update various things - this work is being tracked in the
       android4.4_support branch.
->>>>>>> bd0b8a19
