#ifndef CUNIT_COMMON_H
#define CUNIT_COMMON_H

    typedef struct c_unit_test
    {
        char description[128];
        void (*func)(void);
    } c_unit_test_t;
<<<<<<< HEAD

    typedef struct c_unit_test_suite
    {
        char description[128];
        int (*init_func)(void);
        int (*cleanup_func)(void);
        c_unit_test_t test_array[12];
        int nb_c_unit_test;
    } c_unit_test_suite_t;

    #define UTEST_DESCR(name)           ut_descr_##name
    #define UTEST_FCT(name)             ut_##name
    #define TEST_SUITE(name)            ts_##name
    #define TEST_SUITE_DESCR(name)      ts_descr_##name
    #define TEST_SUITE_INIT(name)       _ts_init_##name
    #define TEST_SUITE_CLEANUP(name)    _ts_cleanup_##name

    #define DECLARE_TEST_SUITE(name, description)       static const char ts_descr_##name[] = description; \
                                                        static c_unit_test_suite_t ts_##name;
    #define DECLARE_TEST_SUITE_INIT(name)               int _ts_init_##name(void)
    #define DECLARE_TEST_SUITE_CLEANUP(name)            int _ts_cleanup_##name(void)
    #define DECLARE_UTEST(name, description)            static const char ut_descr_##name[] = description;  \
                                                        static void ut_##name(void)

void ts_init(c_unit_test_suite_t* ts, const char* description, int (*init)(void), int (*cleanup)(void));
void ts_add_utest(c_unit_test_suite_t* ts, void (*utest_func)(void), const char* utest_description);
int register_ts(c_unit_test_suite_t *ts);
=======

    typedef struct c_unit_test_suite
    {
        char description[128];
        c_unit_test_t test_array[12];
        int nb_c_unit_test;
    } c_unit_test_suite_t;

    #define UTEST_DESCR(name)       ut_descr_##name
    #define UTEST_FCT(name)         ut_##name
    #define TEST_SUITE(name)        ts_##name
    #define TEST_SUITE_DESCR(name)  ts_descr_##name

    #define DECLARE_TEST_SUITE(name, description)       static const char ts_descr_##name[] = description; \
                                                        static c_unit_test_suite_t ts_##name;
    #define DECLARE_UTEST(name, description)            static const char ut_descr_##name[] = description;  \
                                                        static void ut_##name(void)

void ts_init(c_unit_test_suite_t* ts, const char* description);
void ts_add_utest(c_unit_test_suite_t* ts, void (*utest_func)(void), const char* utest_description);
int  register_ts(c_unit_test_suite_t *ts);
>>>>>>> bd0035af

#endif // CUNIT_COMMON_H<|MERGE_RESOLUTION|>--- conflicted
+++ resolved
@@ -6,7 +6,6 @@
         char description[128];
         void (*func)(void);
     } c_unit_test_t;
-<<<<<<< HEAD
 
     typedef struct c_unit_test_suite
     {
@@ -34,28 +33,5 @@
 void ts_init(c_unit_test_suite_t* ts, const char* description, int (*init)(void), int (*cleanup)(void));
 void ts_add_utest(c_unit_test_suite_t* ts, void (*utest_func)(void), const char* utest_description);
 int register_ts(c_unit_test_suite_t *ts);
-=======
-
-    typedef struct c_unit_test_suite
-    {
-        char description[128];
-        c_unit_test_t test_array[12];
-        int nb_c_unit_test;
-    } c_unit_test_suite_t;
-
-    #define UTEST_DESCR(name)       ut_descr_##name
-    #define UTEST_FCT(name)         ut_##name
-    #define TEST_SUITE(name)        ts_##name
-    #define TEST_SUITE_DESCR(name)  ts_descr_##name
-
-    #define DECLARE_TEST_SUITE(name, description)       static const char ts_descr_##name[] = description; \
-                                                        static c_unit_test_suite_t ts_##name;
-    #define DECLARE_UTEST(name, description)            static const char ut_descr_##name[] = description;  \
-                                                        static void ut_##name(void)
-
-void ts_init(c_unit_test_suite_t* ts, const char* description);
-void ts_add_utest(c_unit_test_suite_t* ts, void (*utest_func)(void), const char* utest_description);
-int  register_ts(c_unit_test_suite_t *ts);
->>>>>>> bd0035af
 
 #endif // CUNIT_COMMON_H