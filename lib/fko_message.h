--- conflicted
+++ resolved
@@ -32,10 +32,6 @@
 #ifndef FKO_MESSAGE_H
 #define FKO_MESSAGE_H 1
 
-<<<<<<< HEAD
-#define MAX_PROTO_STR_LEN   5  /* tcp, udp, icmp for now */
-#define MAX_PORT_STR_LEN    6
-=======
 #if PLATFORM_OPENBSD
   #include <sys/types.h>
   #include <netinet/in.h>
@@ -46,9 +42,8 @@
 #endif
 #include <arpa/inet.h>
 
-#define MAX_PROTO_STR_LEN   4  /* tcp, udp, icmp for now */
-#define MAX_PORT_STR_LEN    5
->>>>>>> 40ac28df
+#define MAX_PROTO_STR_LEN   5  /* tcp, udp, icmp for now */
+#define MAX_PORT_STR_LEN    6
 
 /* SPA message format validation functions.
 */
