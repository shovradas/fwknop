--- conflicted
+++ resolved
@@ -55,31 +55,6 @@
     return(1);
 }
 
-<<<<<<< HEAD
-/* Validate digest length
-*/
-int
-is_valid_digest_len(const int len)
-{
-    switch(len)
-    {
-        case MD5_B64_LEN:
-            break;
-        case SHA1_B64_LEN:
-            break;
-        case SHA256_B64_LEN:
-            break;
-        case SHA384_B64_LEN:
-            break;
-        case SHA512_B64_LEN:
-            break;
-        default:
-            return(0);
-    }
-
-    return(1);
-}
-
 /* Convert an encryption_mode string to its integer value.
 */
 int
@@ -103,8 +78,6 @@
         return(-1);
 }
 
-=======
->>>>>>> c1baa7e1
 int
 strtol_wrapper(const char * const str, const int min,
     const int max, const int exit_upon_err, int *err)
