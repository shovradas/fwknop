/*
 *****************************************************************************
 *
 * File:    fko.h
 *
 * Author:  Damien S. Stuart
 *
 * Purpose: Header for libfko.
 *
 * Copyright 2009-2010 Damien Stuart (dstuart@dstuart.org)
 *
 *  License (GNU Public License):
 *
 *  This program is free software; you can redistribute it and/or
 *  modify it under the terms of the GNU General Public License
 *  as published by the Free Software Foundation; either version 2
 *  of the License, or (at your option) any later version.
 *
 *  This program is distributed in the hope that it will be useful,
 *  but WITHOUT ANY WARRANTY; without even the implied warranty of
 *  MERCHANTABILITY or FITNESS FOR A PARTICULAR PURPOSE.  See the
 *  GNU General Public License for more details.
 *
 *  You should have received a copy of the GNU General Public License
 *  along with this program; if not, write to the Free Software
 *  Foundation, Inc., 59 Temple Place, Suite 330, Boston, MA  02111-1307
 *  USA
 *
 *****************************************************************************
*/
#ifndef FKO_H
#define FKO_H 1

#include <time.h>

<<<<<<< HEAD
#include "digest.h"

=======
>>>>>>> f9e1ae48
#ifdef __cplusplus
extern "C" {
#endif

#ifdef WIN32
  #ifdef DLL_EXPORTS
    #define DLL_API __declspec(dllexport)
  #else
	#ifdef DLL_IMPORTS
		#define DLL_API __declspec(dllimport)
	#else
		#define DLL_API
	#endif
  #endif
#else
  #define DLL_API
#endif

/* General params
*/
#define FKO_PROTOCOL_VERSION "2.0.4" /* The fwknop protocol version */

/* Supported FKO Message types...
*/
typedef enum {
    FKO_COMMAND_MSG = 0,
    FKO_ACCESS_MSG,
    FKO_NAT_ACCESS_MSG,
    FKO_CLIENT_TIMEOUT_ACCESS_MSG,
    FKO_CLIENT_TIMEOUT_NAT_ACCESS_MSG,
    FKO_LOCAL_NAT_ACCESS_MSG,
    FKO_CLIENT_TIMEOUT_LOCAL_NAT_ACCESS_MSG,
    FKO_LAST_MSG_TYPE /* Always leave this as the last one */
} fko_message_type_t;

/* Supported digest types...
*/
typedef enum {
    FKO_DIGEST_INVALID_DATA = -1,
    FKO_DIGEST_UNKNOWN = 0,
    FKO_DIGEST_MD5,
    FKO_DIGEST_SHA1,
    FKO_DIGEST_SHA256,
    FKO_DIGEST_SHA384,
    FKO_DIGEST_SHA512,
    FKO_LAST_DIGEST_TYPE /* Always leave this as the last one */
} fko_digest_type_t;

/* Supported hmac digest types...
*/
typedef enum {
    FKO_HMAC_INVALID_DATA = -1,
    FKO_HMAC_UNKNOWN = 0,
    FKO_HMAC_MD5,
    FKO_HMAC_SHA1,
    FKO_HMAC_SHA256,
    FKO_HMAC_SHA384,
    FKO_HMAC_SHA512,
    FKO_LAST_HMAC_MODE /* Always leave this as the last one */
} fko_hmac_mode_t;

/* Supported encryption types...
*/
typedef enum {
    FKO_ENCRYPTION_INVALID_DATA = -1,
    FKO_ENCRYPTION_UNKNOWN = 0,
    FKO_ENCRYPTION_RIJNDAEL,
    FKO_ENCRYPTION_GPG,
    FKO_LAST_ENCRYPTION_TYPE /* Always leave this as the last one */
} fko_encryption_type_t;

/* Symmetric encryption modes to correspond to rijndael.h
*/
typedef enum {
    FKO_ENC_MODE_UNKNOWN = 0,
    FKO_ENC_MODE_ECB,
    FKO_ENC_MODE_CBC,
    FKO_ENC_MODE_CFB,
    FKO_ENC_MODE_PCBC,
    FKO_ENC_MODE_OFB,
    FKO_ENC_MODE_CTR,
    FKO_ENC_MODE_ASYMMETRIC,  /* placeholder when GPG is used */
    FKO_ENC_MODE_CBC_LEGACY_IV,  /* for the old zero-padding strategy */
    FKO_LAST_ENC_MODE /* Always leave this as the last one */
} fko_encryption_mode_t;

/* FKO ERROR_CODES
 *
 * Note: If you change this list in any way, please be sure to make the
 *       appropriate corresponding change to the error message list in
 *       fko_error.c.
*/
typedef enum {
    FKO_SUCCESS = 0,
    FKO_ERROR_CTX_NOT_INITIALIZED,
    FKO_ERROR_MEMORY_ALLOCATION,
    FKO_ERROR_FILESYSTEM_OPERATION,
    FKO_ERROR_INVALID_DATA,
    FKO_ERROR_DATA_TOO_LARGE,
    FKO_ERROR_USERNAME_UNKNOWN,
    FKO_ERROR_INCOMPLETE_SPA_DATA,
    FKO_ERROR_MISSING_ENCODED_DATA,
    FKO_ERROR_INVALID_DIGEST_TYPE,
    FKO_ERROR_INVALID_ALLOW_IP,
    FKO_ERROR_INVALID_SPA_COMMAND_MSG,
    FKO_ERROR_INVALID_SPA_ACCESS_MSG,
    FKO_ERROR_INVALID_SPA_NAT_ACCESS_MSG,
    FKO_ERROR_INVALID_ENCRYPTION_TYPE,
    FKO_ERROR_WRONG_ENCRYPTION_TYPE,
    FKO_ERROR_DECRYPTION_SIZE,
    FKO_ERROR_DECRYPTION_FAILURE,
    FKO_ERROR_DIGEST_VERIFICATION_FAILED,
    FKO_ERROR_UNSUPPORTED_HMAC_MODE,
    FKO_ERROR_UNSUPPORTED_FEATURE,
    FKO_ERROR_UNKNOWN,

    /* Start GPGME-related errors */
    GPGME_ERR_START,
    FKO_ERROR_MISSING_GPG_KEY_DATA,
    FKO_ERROR_GPGME_NO_OPENPGP,
    FKO_ERROR_GPGME_CONTEXT,
    FKO_ERROR_GPGME_PLAINTEXT_DATA_OBJ,
    FKO_ERROR_GPGME_SET_PROTOCOL,
    FKO_ERROR_GPGME_CIPHER_DATA_OBJ,
    FKO_ERROR_GPGME_BAD_PASSPHRASE,
    FKO_ERROR_GPGME_ENCRYPT_SIGN,
    FKO_ERROR_GPGME_CONTEXT_SIGNER_KEY,
    FKO_ERROR_GPGME_SIGNER_KEYLIST_START,
    FKO_ERROR_GPGME_SIGNER_KEY_NOT_FOUND,
    FKO_ERROR_GPGME_SIGNER_KEY_AMBIGUOUS,
    FKO_ERROR_GPGME_ADD_SIGNER,
    FKO_ERROR_GPGME_CONTEXT_RECIPIENT_KEY,
    FKO_ERROR_GPGME_RECIPIENT_KEYLIST_START,
    FKO_ERROR_GPGME_RECIPIENT_KEY_NOT_FOUND,
    FKO_ERROR_GPGME_RECIPIENT_KEY_AMBIGUOUS,
    FKO_ERROR_GPGME_DECRYPT_FAILED,
    FKO_ERROR_GPGME_DECRYPT_UNSUPPORTED_ALGORITHM,
    FKO_ERROR_GPGME_BAD_GPG_EXE,
    FKO_ERROR_GPGME_BAD_HOME_DIR,
    FKO_ERROR_GPGME_SET_HOME_DIR,
    FKO_ERROR_GPGME_NO_SIGNATURE,
    FKO_ERROR_GPGME_BAD_SIGNATURE,
    FKO_ERROR_GPGME_SIGNATURE_VERIFY_DISABLED,

    FKO_LAST_ERROR
} fko_error_codes_t;

/* Macro that returns true if the given error code is a gpg-related error.
*/
#define IS_GPG_ERROR(x) (x > GPGME_ERR_START && x < FKO_LAST_ERROR)

/* General Defaults
*/
#define FKO_DEFAULT_MSG_TYPE    FKO_ACCESS_MSG
#define FKO_DEFAULT_DIGEST      FKO_DIGEST_SHA256
#define FKO_DEFAULT_ENCRYPTION  FKO_ENCRYPTION_RIJNDAEL
#define FKO_DEFAULT_ENC_MODE    FKO_ENC_MODE_CBC

/* Define the consistent prefixes or salt on some encryption schemes.
*/
#define B64_RIJNDAEL_SALT "U2FsdGVkX1"
#define B64_RIJNDAEL_SALT_STR_LEN 10

#define B64_GPG_PREFIX "hQ"
#define B64_GPG_PREFIX_STR_LEN 2

/* Specify whether libfko is allowed to call exit()
*/
#define EXIT_UPON_ERR 1
#define NO_EXIT_UPON_ERR 0

/* The context holds the global state and config options, as
 * well as some intermediate results during processing. This
 * is an opaque pointer.
*/
struct fko_context;
typedef struct fko_context *fko_ctx_t;

/* Some gpg-specifc data types and constants.
*/
#if HAVE_LIBGPGME

enum {
    FKO_GPG_NO_SIG_VERIFY_SIGS  = 0x01,
    FKO_GPG_ALLOW_BAD_SIG       = 0x02,
    FKO_GPG_NO_SIG_INFO         = 0x04,
    FKO_GPG_ALLOW_EXPIRED_SIG   = 0x08,
    FKO_GPG_ALLOW_REVOKED_SIG   = 0x10
};

#define FKO_GPG_GOOD_SIGSUM     3

#endif /* HAVE_LIBGPGME */

/* Function prototypes */

/* General api calls
*/
DLL_API int fko_new(fko_ctx_t *ctx);
DLL_API int fko_new_with_data(fko_ctx_t *ctx, const char * const enc_msg,
    const char * const dec_key, const int dec_key_len, int encryption_mode,
    const char * const hmac_key, const int hmac_key_len);
DLL_API void fko_destroy(fko_ctx_t ctx);
DLL_API int fko_spa_data_final(fko_ctx_t ctx, const char * const enc_key,
    const int enc_key_len, const char * const hmac_key, const int hmac_key_len);


/* Set context data functions
*/
DLL_API int fko_set_rand_value(fko_ctx_t ctx, const char * const val);
DLL_API int fko_set_username(fko_ctx_t ctx, const char * const spoof_user);
DLL_API int fko_set_timestamp(fko_ctx_t ctx, const int offset);
DLL_API int fko_set_spa_message_type(fko_ctx_t ctx, const short msg_type);
DLL_API int fko_set_spa_message(fko_ctx_t ctx, const char * const msg_string);
DLL_API int fko_set_spa_nat_access(fko_ctx_t ctx, const char * const nat_access);
DLL_API int fko_set_spa_server_auth(fko_ctx_t ctx, const char * const server_auth);
DLL_API int fko_set_spa_client_timeout(fko_ctx_t ctx, const int timeout);
DLL_API int fko_set_spa_digest_type(fko_ctx_t ctx, const short digest_type);
DLL_API int fko_set_spa_digest(fko_ctx_t ctx);
DLL_API int fko_set_raw_spa_digest_type(fko_ctx_t ctx, const short raw_digest_type);
DLL_API int fko_set_raw_spa_digest(fko_ctx_t ctx);
DLL_API int fko_set_spa_encryption_type(fko_ctx_t ctx, const short encrypt_type);
DLL_API int fko_set_spa_encryption_mode(fko_ctx_t ctx, const int encrypt_mode);
DLL_API int fko_set_spa_data(fko_ctx_t ctx, const char * const enc_msg);
DLL_API int fko_set_hmac_mode(fko_ctx_t ctx, const short hmac_mode);

/* Data processing and misc utility functions
*/
DLL_API const char* fko_errstr(const int err_code);
DLL_API int fko_encryption_type(const char * const enc_data);
DLL_API int fko_key_gen(char * const key_base64, char * const hmac_key_base64);
DLL_API int fko_base64_encode(unsigned char * const in, char * const out, int in_len);
DLL_API int fko_base64_decode(const char * const in, unsigned char *out);

DLL_API int fko_encode_spa_data(fko_ctx_t ctx);
DLL_API int fko_decode_spa_data(fko_ctx_t ctx);
DLL_API int fko_encrypt_spa_data(fko_ctx_t ctx, const char * const enc_key,
    const int enc_key_len);
DLL_API int fko_decrypt_spa_data(fko_ctx_t ctx, const char * const dec_key,
    const int dec_key_len);
DLL_API int fko_verify_hmac(fko_ctx_t ctx, const char * const hmac_key,
    const int hmac_key_len);
DLL_API int fko_calculate_hmac(fko_ctx_t ctx, const char * const hmac_key,
    const int hmac_key_len);
DLL_API int fko_get_hmac_data(fko_ctx_t ctx, char **enc_data);

DLL_API int fko_get_encoded_data(fko_ctx_t ctx, char **enc_data);


/* Get context data functions
*/
DLL_API int fko_get_rand_value(fko_ctx_t ctx, char **rand_val);
DLL_API int fko_get_username(fko_ctx_t ctx, char **username);
DLL_API int fko_get_timestamp(fko_ctx_t ctx, time_t *ts);
DLL_API int fko_get_spa_message_type(fko_ctx_t ctx, short *spa_msg);
DLL_API int fko_get_spa_message(fko_ctx_t ctx, char **spa_message);
DLL_API int fko_get_spa_nat_access(fko_ctx_t ctx, char **nat_access);
DLL_API int fko_get_spa_server_auth(fko_ctx_t ctx, char **server_auth);
DLL_API int fko_get_spa_client_timeout(fko_ctx_t ctx, int *client_timeout);
DLL_API int fko_get_spa_digest_type(fko_ctx_t ctx, short *spa_digest_type);
DLL_API int fko_get_raw_spa_digest_type(fko_ctx_t ctx, short *raw_spa_digest_type);
DLL_API int fko_get_spa_digest(fko_ctx_t ctx, char **spa_digest);
DLL_API int fko_get_raw_spa_digest(fko_ctx_t ctx, char **raw_spa_digest);
DLL_API int fko_get_spa_encryption_type(fko_ctx_t ctx, short *spa_enc_type);
DLL_API int fko_get_spa_encryption_mode(fko_ctx_t ctx, int *spa_enc_mode);
DLL_API int fko_get_spa_data(fko_ctx_t ctx, char **spa_data);

DLL_API int fko_get_version(fko_ctx_t ctx, char **version);

/* GPG-related functions */
DLL_API int fko_set_gpg_exe(fko_ctx_t ctx, const char * const gpg_exe);
DLL_API int fko_get_gpg_exe(fko_ctx_t ctx, char **gpg_exe);

DLL_API int fko_set_gpg_recipient(fko_ctx_t ctx, const char * const recip);
DLL_API int fko_get_gpg_recipient(fko_ctx_t ctx, char **recip);
DLL_API int fko_set_gpg_signer(fko_ctx_t ctx, const char * const signer);
DLL_API int fko_get_gpg_signer(fko_ctx_t ctx, char **signer);
DLL_API int fko_set_gpg_home_dir(fko_ctx_t ctx, const char * const gpg_home_dir);
DLL_API int fko_get_gpg_home_dir(fko_ctx_t ctx, char **gpg_home_dir);

DLL_API const char* fko_gpg_errstr(fko_ctx_t ctx);

DLL_API int fko_set_gpg_signature_verify(fko_ctx_t ctx,
    const unsigned char val);
DLL_API int fko_get_gpg_signature_verify(fko_ctx_t ctx,
    unsigned char * const val);
DLL_API int fko_set_gpg_ignore_verify_error(fko_ctx_t ctx,
    const unsigned char val);
DLL_API int fko_get_gpg_ignore_verify_error(fko_ctx_t ctx,
    unsigned char * const val);

DLL_API int fko_get_gpg_signature_id(fko_ctx_t ctx, char **sig_id);
DLL_API int fko_get_gpg_signature_fpr(fko_ctx_t ctx, char **sig_fpr);
DLL_API int fko_get_gpg_signature_summary(fko_ctx_t ctx, int *sigsum);
DLL_API int fko_get_gpg_signature_status(fko_ctx_t ctx, int *sigstat);

DLL_API int fko_gpg_signature_id_match(fko_ctx_t ctx, const char * const id,
    unsigned char * const result);
DLL_API int fko_gpg_signature_fpr_match(fko_ctx_t ctx, const char * const fpr,
    unsigned char * const result);

#ifdef __cplusplus
}
#endif

#endif /* FKO_H */

/***EOF***/<|MERGE_RESOLUTION|>--- conflicted
+++ resolved
@@ -33,11 +33,6 @@
 
 #include <time.h>
 
-<<<<<<< HEAD
-#include "digest.h"
-
-=======
->>>>>>> f9e1ae48
 #ifdef __cplusplus
 extern "C" {
 #endif
