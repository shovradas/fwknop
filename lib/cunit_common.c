--- conflicted
+++ resolved
@@ -7,11 +7,8 @@
 {
     memset(ts, 0x00, sizeof(c_unit_test_suite_t));
     strcpy(ts->description, description);
-<<<<<<< HEAD
     ts->init_func = init;
     ts->cleanup_func = cleanup;
-=======
->>>>>>> bd0035af
 }
 
 void ts_add_utest(c_unit_test_suite_t* ts, void (*utest_func)(void), const char* utest_description)
@@ -26,7 +23,6 @@
 
 int register_ts(c_unit_test_suite_t *ts)
 {
-<<<<<<< HEAD
    CU_pSuite pSuite = NULL;
    int ix_utest;
 
@@ -39,36 +35,13 @@
    /* add the tests to the suite */
    for (ix_utest=0 ; ix_utest<ts->nb_c_unit_test ; ix_utest++)
    {
-	 c_unit_test_t* utest = &(ts->test_array[ix_utest]);
-	 if (NULL == CU_add_test(pSuite, utest->description, utest->func))
-	 {
-	   CU_cleanup_registry();
-       return CU_get_error();
-	 }
+       c_unit_test_t* utest = &(ts->test_array[ix_utest]);
+       if (NULL == CU_add_test(pSuite, utest->description, utest->func))
+       {
+           CU_cleanup_registry();
+           return CU_get_error();
+       }
    }
 
    return 0;
-=======
-    CU_pSuite pSuite = NULL;
-    int ix_utest;
-
-    pSuite = CU_add_suite(ts->description, NULL, NULL);
-    if (NULL == pSuite) {
-        CU_cleanup_registry();
-        return CU_get_error();
-    }
-
-    /* add the tests to the suite */
-    for (ix_utest=0 ; ix_utest<ts->nb_c_unit_test ; ix_utest++)
-    {
-        c_unit_test_t* utest = &(ts->test_array[ix_utest]);
-        if (NULL == CU_add_test(pSuite, utest->description, utest->func))
-        {
-            CU_cleanup_registry();
-            return CU_get_error();
-        }
-    }
-
-    return 0;
->>>>>>> bd0035af
 }